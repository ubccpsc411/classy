import * as restify from 'restify';

import Log from "../../../../../common/Log";
import {
    AutoTestResultSummaryPayload,
    CourseTransport,
    CourseTransportPayload,
    DeliverableTransport,
    DeliverableTransportPayload,
    GradeTransportPayload,
    Payload,
    ProvisionTransport,
    RepositoryPayload,
    RepositoryTransport,
    StudentTransportPayload,
    TeamFormationTransport,
    TeamTransport,
    TeamTransportPayload
} from '../../../../../common/types/PortalTypes';

import {AuthController} from "../../controllers/AuthController";
import {CourseController} from "../../controllers/CourseController";
import {DatabaseController} from "../../controllers/DatabaseController";
import {DeliverablesController} from "../../controllers/DeliverablesController";
import {GitHubActions} from "../../controllers/GitHubActions";
import {GitHubController} from "../../controllers/GitHubController";
import {PersonController} from "../../controllers/PersonController";
import {TeamController} from "../../controllers/TeamController";
import {Factory} from "../../Factory";

<<<<<<< HEAD
import {Person, PersonKind} from "../../Types";
=======
import {AuditLabel, Person} from "../../Types";
>>>>>>> 7434165f

import IREST from "../IREST";
import {CSVParser} from "./CSVParser";

export default class AdminRoutes implements IREST {

    private static ghc = new GitHubController(GitHubActions.getInstance());

    public registerRoutes(server: restify.Server) {
        Log.trace('AdminRoutes::registerRoutes() - start');

        // visible to non-privileged users
        // NOTHING

        // visible to all privileged users
        server.get('/portal/admin/course', AdminRoutes.isPrivileged, AdminRoutes.getCourse);
        server.get('/portal/admin/deliverables', AdminRoutes.isPrivileged, AdminRoutes.getDeliverables);
        server.get('/portal/admin/students', AdminRoutes.isPrivileged, AdminRoutes.getStudents);
        server.get('/portal/admin/teams', AdminRoutes.isPrivileged, AdminRoutes.getTeams);
        server.get('/portal/admin/repositories', AdminRoutes.isPrivileged, AdminRoutes.getRepositories);
        server.get('/portal/admin/grades', AdminRoutes.isPrivileged, AdminRoutes.getGrades);
        server.get('/portal/admin/dashboard/:delivId/:repoId', AdminRoutes.isPrivileged, AdminRoutes.getDashboard); // detailed results
        server.get('/portal/admin/results/:delivId/:repoId', AdminRoutes.isPrivileged, AdminRoutes.getResults); // result summaries
        server.get('/portal/admin/result/:delivId/:repoId/:sha', AdminRoutes.isPrivileged, AdminRoutes.getResult); // result stdio

        // admin-only functions
        server.post('/portal/admin/classlist', AdminRoutes.isAdmin, AdminRoutes.postClasslist);
        server.post('/portal/admin/grades/:delivId', AdminRoutes.isAdmin, AdminRoutes.postGrades);
        server.post('/portal/admin/deliverable', AdminRoutes.isAdmin, AdminRoutes.postDeliverable);
        server.post('/portal/admin/team', AdminRoutes.isAdmin, AdminRoutes.postTeam);
        server.post('/portal/admin/course', AdminRoutes.isAdmin, AdminRoutes.postCourse);
        server.post('/portal/admin/provision', AdminRoutes.isAdmin, AdminRoutes.postProvision);
        server.post('/portal/admin/release', AdminRoutes.isAdmin, AdminRoutes.postRelease);
        server.post('/portal/admin/withdraw', AdminRoutes.isAdmin, AdminRoutes.postWithdraw);
        server.del('/portal/admin/deliverable/:delivId', AdminRoutes.isAdmin, AdminRoutes.deleteDeliverable);
        server.del('/portal/admin/repository/:repoId', AdminRoutes.isAdmin, AdminRoutes.deleteRepository);
        server.del('/portal/admin/team/:teamId', AdminRoutes.isAdmin, AdminRoutes.deleteTeam);

        // TODO: unrelease repos

        // staff-only functions
        // NOTHING
    }

    public static handleError(code: number, msg: string, res: any, next: any) {
        Log.error('AdminRoutes::handleError(..) - ERROR: ' + msg);
        res.send(code, {failure: {message: msg, shouldLogout: false}});
        return next(false);
    }

    /**
     * Handler that succeeds if the user is privileged (admin || staff).
     *
     * @param req
     * @param res
     * @param next
     */
    private static isPrivileged(req: any, res: any, next: any) {
        Log.info('AdminRoutes::isPrivileged(..) - start');

        const user = req.headers.user;
        const token = req.headers.token;

        const ac = new AuthController();
        ac.isPrivileged(user, token).then(function(priv) {
            Log.trace('AdminRoutes::isPrivileged(..) - in isPrivileged: ' + JSON.stringify(priv));
            if (priv.isStaff === true || priv.isAdmin === true) {
                return next();
            } else {
                return AdminRoutes.handleError(401, 'Authorization error; user not privileged', res, next);
            }
        }).catch(function(err) {
            return AdminRoutes.handleError(401, 'Authorization error; user not privileged. ERROR: ' + err.message, res, next);
        });
    }

    /**
     * Handler that succeeds if the user is admin.
     *
     * @param req
     * @param res
     * @param next
     */
    private static isAdmin(req: any, res: any, next: any) {
        Log.info('AdminRoutes::isAdmin(..) - start');

        const user = req.headers.user;
        const token = req.headers.token;

        const ac = new AuthController();
        ac.isPrivileged(user, token).then(function(priv) {
            Log.trace('AdminRoutes::isAdmin(..) - in isAdmin: ' + JSON.stringify(priv));
            if (priv.isAdmin === true) {
                return next();
            } else {
                return AdminRoutes.handleError(401, 'Authorization error; user not admin.', res, next);
            }
        }).catch(function(err) {
            return AdminRoutes.handleError(401, 'Authorization error; user not admin. ERROR: ' + err.message, res, next);
        });
    }

    /**
     * Returns a StudentTransportPayload.
     *
     * @param req
     * @param res
     * @param next
     */
    private static getStudents(req: any, res: any, next: any) {
        Log.info('AdminRoutes::getStudents(..) - start');

        // const handleError = function(code: number, msg: string) {
        //     const payload: Payload = {failure: {message: msg, shouldLogout: false}};
        //     res.send(code, payload);
        //     return next(false);
        // };

        const cc = Factory.getCourseController(AdminRoutes.ghc);
        // handled by preceeding action in chain above (see registerRoutes)
        cc.getStudents().then(function(students) {
            Log.trace('AdminRoutes::getStudents(..) - in then; # students: ' + students.length);
            const payload: StudentTransportPayload = {success: students};
            res.send(payload);
            return next();
        }).catch(function(err) {
            return AdminRoutes.handleError(400, 'Unable to retrieve student list. ERROR: ' + err.message, res, next);
        });
    }

    /**
     * Returns a TeamsTransportPayload.
     *
     * @param req
     * @param res
     * @param next
     */
    private static getTeams(req: any, res: any, next: any) {
        Log.info('AdminRoutes::getTeams(..) - start');

        const cc = Factory.getCourseController(AdminRoutes.ghc);
        // handled by preceeding action in chain above (see registerRoutes)
        cc.getTeams().then(function(teams) {
            Log.trace('AdminRoutes::getTeams(..) - in then; # teams: ' + teams.length);
            const payload: TeamTransportPayload = {success: teams};
            res.send(payload);
            return next();
        }).catch(function(err) {
            return AdminRoutes.handleError(400, 'Unable to retrieve team list. ERROR: ' + err.message, res, next);
        });
    }

    private static getRepositories(req: any, res: any, next: any) {
        Log.info('AdminRoutes::getRepositories(..) - start');

        const cc = Factory.getCourseController(AdminRoutes.ghc);
        // handled by preceeding action in chain above (see registerRoutes)
        cc.getRepositories().then(function(repos) {
            Log.trace('AdminRoutes::getRepositories(..) - in then; # repos: ' + repos.length);
            const payload: RepositoryPayload = {success: repos};
            res.send(payload);
            return next();
        }).catch(function(err) {
            return AdminRoutes.handleError(400, 'Unable to retrieve repository list. ERROR: ' + err.message, res, next);
        });
    }

    /**
     * Returns a AutoTestResultPayload.
     *
     * @param req
     * @param res
     * @param next
     */
    private static getResults(req: any, res: any, next: any) {
        Log.info('AdminRoutes::getResults(..) - start');
        const cc = Factory.getCourseController(AdminRoutes.ghc);

        // if these params are missing the client will get 404 since they are part of the path
        const delivId = req.params.delivId;
        const repoId = req.params.repoId;

        // handled by preceeding action in chain above (see registerRoutes)
        cc.getResults(delivId, repoId).then(function(results) {
            Log.trace('AdminRoutes::getResults(..) - in then; # results: ' + results.length);
            const payload: AutoTestResultSummaryPayload = {success: results};
            res.send(payload);
            return next();
        }).catch(function(err) {
            return AdminRoutes.handleError(400, 'Unable to retrieve results. ERROR: ' + err.message, res, next);
        });
    }

    /**
     * Returns a AutoTestResultPayload.
     *
     * @param req
     * @param res
     * @param next
     */
    private static getResult(req: any, res: any, next: any) {
        Log.info('AdminRoutes::getResult(..) - start');
        const cc = Factory.getCourseController(AdminRoutes.ghc);

        // if these params are missing the client will get 404 since they are part of the path
        const delivId = req.params.delivId;
        const repoId = req.params.repoId;
        const sha = req.params.sha;

        // handled by preceeding action in chain above (see registerRoutes)
        cc.getResult(delivId, repoId, sha).then(function(stdio: string) {
            Log.trace('AdminRoutes::getResult(..) - in then; data length: ' + stdio.length);
            res.send(200, stdio); // return as text rather than json
            return next();
        }).catch(function(err) {
            return AdminRoutes.handleError(400, 'Unable to retrieve result. ERROR: ' + err.message, res, next);
        });
    }

    /**
     *
     * @param req
     * @param res
     * @param next
     */
    private static deleteDeliverable(req: any, res: any, next: any) {
        Log.info('AdminRoutes::deleteDeliverable(..) - start');
        const cc = Factory.getCourseController(AdminRoutes.ghc);

        // isAdmin prehandler verifies that only valid users can do this

        // if these params are missing the client will get 404 since they are part of the path
        const user = req.params.user;
        const delivId = req.params.delivId;

        AdminRoutes.handleDeleteDeliverable(user, delivId).then(function(success) {
            Log.trace('AdminRoutes::deleteDeliverable(..) - done; success: ' + success);
            const payload: Payload = {success: {message: 'Deliverable deleted.'}};
            res.send(200, payload); // return as text rather than json
            return next();
        }).catch(function(err) {
            return AdminRoutes.handleError(400, 'Unable to delete deliverable. ' + err.message, res, next);
        });
    }

    private static async handleDeleteDeliverable(personId: string, delivId: string): Promise<boolean> {
        const dbc = DatabaseController.getInstance();
        const deliv = await dbc.getDeliverable(delivId);
        if (deliv !== null) {
            const worked = await dbc.deleteDeliverable(deliv);
            if (worked === true) {
                await dbc.writeAudit(AuditLabel.DELIVERABLE, personId, deliv, null, {});
            }
            return worked;
        } else {
            throw new Error("Unknown deliverable: " + delivId);
        }
    }

    /**
     *
     * @param req
     * @param res
     * @param next
     */
    private static deleteRepository(req: any, res: any, next: any) {
        Log.info('AdminRoutes::deleteRepository(..) - start');

        // isAdmin prehandler verifies that only valid users can do this

        // if these params are missing the client will get 404 since they are part of the path
        const repoId = req.params.repoId;
        const userId = req.params.userId;

        AdminRoutes.handleDeleteRepository(userId, repoId).then(function(success) {
            Log.trace('AdminRoutes::deleteRepository(..) - done; success: ' + success);
            const payload: Payload = {success: {message: 'Repository deleted.'}};
            res.send(200, payload); // return as text rather than json
            return next();
        }).catch(function(err) {
            return AdminRoutes.handleError(400, 'Unable to delete repository. ' + err.message, res, next);
        });
    }

    private static async handleDeleteRepository(personId: string, repoId: string): Promise<boolean> {
        const dbc = DatabaseController.getInstance();
        let worked = false;
        const repo = await dbc.getRepository(repoId);
        if (repo !== null) {
            worked = await dbc.deleteRepository(repo);
            await dbc.writeAudit(AuditLabel.REPOSITORY, personId, repo, null, {});
        } else {
            throw new Error("Unknown repository: " + repoId);
        }

        await GitHubActions.getInstance().deleteRepo(repoId);
        return worked;
    }

    /**
     *
     * @param req
     * @param res
     * @param next
     */
    private static deleteTeam(req: any, res: any, next: any) {
        Log.info('AdminRoutes::deleteTeam(..) - start');

        // isAdmin prehandler verifies that only valid users can do this

        // if these params are missing the client will get 404 since they are part of the path
        const teamId = req.params.teamId;
        const user = req.params.user;

        AdminRoutes.handleDeleteTeam(user, teamId).then(function(success) {
            Log.trace('AdminRoutes::deleteTeam(..) - done; success: ' + success);

            const payload: Payload = {
                success: {
                    message: 'Team ' + teamId + ' deleted; object: ' + success.deletedObject + '; GitHub: ' + success.deletedGithub
                }
            };
            res.send(200, payload); // return as text rather than json
            return next();
        }).catch(function(err) {
            return AdminRoutes.handleError(400, 'Unable to delete team. ' + err.message, res, next);
        });
    }

    private static async handleDeleteTeam(personId: string, teamId: string): Promise<{deletedObject: boolean, deletedGithub: boolean}> {
        const dbc = DatabaseController.getInstance();
        let worked = false;

        const team = await dbc.getTeam(teamId);
        if (team !== null) {
            worked = await dbc.deleteTeam(team);
            if (worked === true) {
                await dbc.writeAudit(AuditLabel.TEAM, personId, team, null, {});
            }
        } else {
            throw new Error("Unknown team: " + teamId);
        }

        const deletedGithub = await GitHubActions.getInstance().deleteTeamByName(teamId);
        return {deletedObject: worked, deletedGithub: deletedGithub};
    }

    /**
     * Returns a AutoTestResultPayload.
     *
     * @param req
     * @param res
     * @param next
     */
    private static getDashboard(req: any, res: any, next: any) {
        Log.info('AdminRoutes::getDashboard(..) - start');
        const cc = Factory.getCourseController(AdminRoutes.ghc);

        // if these params are missing the client will get 404 since they are part of the path
        const delivId = req.params.delivId;
        const repoId = req.params.repoId;

        // handled by preceeding action in chain above (see registerRoutes)
        cc.getDashboard(delivId, repoId).then(function(results) {
            Log.trace('AdminRoutes::getDashboard(..) - in then; # results: ' + results.length);
            const payload: AutoTestResultSummaryPayload = {success: results};
            res.send(payload);
            return next();
        }).catch(function(err) {
            return AdminRoutes.handleError(400, 'Unable to retrieve dashboard. ERROR: ' + err.message, res, next);
        });
    }

    /**
     * Returns a GradeTransportPayload.
     *
     * @param req
     * @param res
     * @param next
     */
    private static getGrades(req: any, res: any, next: any) {
        Log.info('AdminRoutes::getGrades(..) - start');

        const cc = Factory.getCourseController(AdminRoutes.ghc);
        // handled by preceeding action in chain above (see registerRoutes)
        cc.getGrades().then(function(grades) {
            Log.trace('AdminRoutes::getGrades(..) - in then; # teams: ' + grades.length);
            const payload: GradeTransportPayload = {success: grades};
            res.send(payload);
            return next();
        }).catch(function(err) {
            return AdminRoutes.handleError(400, 'Unable to retrieve team list. ERROR: ' + err.message, res, next);
        });
    }

    /**
     * Returns a StudentTransportPayload.
     *
     * @param req
     * @param res
     * @param next
     */
    private static getDeliverables(req: any, res: any, next: any) {
        Log.info('AdminRoutes::getDeliverables(..) - start');

        const cc = Factory.getCourseController(AdminRoutes.ghc);
        // handled by preceeding action in chain above (see registerRoutes)
        cc.getDeliverables().then(function(delivs) {
            Log.trace('AdminRoutes::getDeliverables(..) - in then; # deliverables: ' + delivs.length);
            const payload: DeliverableTransportPayload = {success: delivs};
            res.send(payload);
            return next();
        }).catch(function(err) {
            return AdminRoutes.handleError(400, 'Unable to get deliverable list; ERROR: ' + err.message, res, next);
        });
    }

    private static postClasslist(req: any, res: any, next: any) {
        Log.info('AdminRoutes::postClasslist(..) - start');

        // authentication handled by preceeding action in chain above (see registerRoutes)

        try {
<<<<<<< HEAD
            const files = req.files;
            const classlist = files.classlist;

            const rs = fs.createReadStream(classlist.path);
            const options = {
                columns:          true,
                skip_empty_lines: true,
                trim:             true
            };

            const parser = parse(options, (err, data) => {
                if (err) {
                    const msg = 'Classlist parse error: ' + err;
                    return AdminRoutes.handleError(400, msg, res, next);
                } else {
                    Log.info('AdminRoutes::postClasslist(..) - parse successful');
                    const pc = new PersonController();

                    const people: Array<Promise<Person>> = [];
                    for (const row of data) {
                        // Log.trace(JSON.stringify(row));
                        if (typeof row.ACCT !== 'undefined' && typeof row.CWL !== 'undefined' &&
                            typeof row.SNUM !== 'undefined' && typeof row.FIRST !== 'undefined' &&
                            typeof row.LAST !== 'undefined' && typeof row.LAB !== 'undefined') {
                            const p: Person = {
                                id:            row.ACCT.toLowerCase(), // id is CSID since this cannot be changed
                                csId:          row.ACCT.toLowerCase(),
                                // github.ugrad wants row.ACCT; github.ubc wants row.CWL
                                githubId:      row.ACCT.toLowerCase(),  // TODO: will depend on instance (see above)
                                studentNumber: row.SNUM,
                                fName:         row.FIRST,
                                lName:         row.LAST,

                                kind:   PersonKind.STUDENT,
                                URL:    null,
                                labId:  row.LAB,
                                custom: {}
                            };
                            people.push(pc.createPerson(p));
                        } else {
                            Log.info('AdminRoutes::postClasslist(..) - column missing from: ' + JSON.stringify(row));
                            people.push(Promise.reject('Required column missing'));
                        }
                    }

                    Promise.all(people).then(function() {
                        if (people.length > 0) {
                            const payload: Payload = {
                                success: {
                                    message: 'Classlist upload successful. ' + people.length + ' students processed.'
                                }
                            };
                            res.send(200, payload);
                            Log.info('AdminRoutes::postClasslist(..) - done: ' + payload.success.message);
                        } else {
                            const msg = 'Classlist upload not successful; no students were processed from CSV.';
                            return AdminRoutes.handleError(400, msg, res, next);
=======
            const user = req.params.user;
            const path = req.files.classlist.path; // this is brittle, but if it fails it will just trigger the exception

            const csvParser = new CSVParser();
            csvParser.processClasslist(user, path).then(function(people) {
                if (people.length > 0) {
                    const payload: Payload = {
                        success: {
                            message: 'Classlist upload successful. ' + people.length + ' students processed.'
>>>>>>> 7434165f
                        }
                    };
                    res.send(200, payload);
                    Log.info('AdminRoutes::postClasslist(..) - done: ' + payload.success.message);
                } else {
                    const msg = 'Classlist upload not successful; no students were processed from CSV.';
                    return AdminRoutes.handleError(400, msg, res, next);
                }
            }).catch(function(err: Error) {
                return AdminRoutes.handleError(400, 'Classlist upload unsuccessful. ERROR: ' + err.message, res, next);
            });
        } catch (err) {
            return AdminRoutes.handleError(400, 'Classlist upload unsuccessful. ERROR: ' + err.message, res, next);
        }
    }

    private static postGrades(req: any, res: any, next: any) {
        Log.info('AdminRoutes::postGrades(..) - start');

        // authentication handled by preceeding action in chain above (see registerRoutes)

        try {
            const user = req.params.user;
            const delivId = req.params.delivId;
            const path = req.files.gradelist.path; // this is brittle, but if it fails it will just trigger the exception

            const csvParser = new CSVParser();
            csvParser.processGrades(user, delivId, path).then(function(grades) {
                if (grades.length > 0) {
                    const payload: Payload = {
                        success: {
                            message: 'Grades upload successful. ' + grades.length + ' grades processed.'
                        }
                    };
                    res.send(200, payload);
                    Log.info('AdminRoutes::postGrades(..) - done: ' + payload.success.message);
                } else {
                    const msg = 'Grades upload not successful; no grades were processed from CSV.';
                    return AdminRoutes.handleError(400, msg, res, next);
                }
            }).catch(function(err: Error) {
                return AdminRoutes.handleError(400, 'Grades upload unsuccessful. ERROR: ' + err.message, res, next);
            });
        } catch (err) {
            return AdminRoutes.handleError(400, 'Graes upload unsuccessful. ERROR: ' + err.message, res, next);
        }
    }

    private static postDeliverable(req: any, res: any, next: any) {
        Log.info('AdminRoutes::postDeliverable(..) - start');
        let payload: Payload;

        // isValid handled by preceeding action in chain above (see registerRoutes)
        const user = req.params.user;

        const delivTrans: DeliverableTransport = req.params;
        Log.info('AdminRoutes::postDeliverable() - body: ' + delivTrans);
        AdminRoutes.handlePostDeliverable(user, delivTrans).then(function(success) {
            Log.info('AdminRoutes::postDeliverable() - done');
            payload = {success: {message: 'Deliverable saved successfully'}};
            res.send(200, payload);
        }).catch(function(err) {
            return AdminRoutes.handleError(400, err.message, res, next);
        });
    }

    private static async handlePostDeliverable(personId: string, delivTrans: DeliverableTransport): Promise<boolean> {
        const dc = new DeliverablesController();
        const result = dc.validateDeliverableTransport(delivTrans);
        if (result === null) {
            const deliv = DeliverablesController.transportToDeliverable(delivTrans);

            const existingDeliv = await dc.getDeliverable(deliv.id);
            const saveSucceeded = await dc.saveDeliverable(deliv);
            if (saveSucceeded !== null) {
                // worked (would have returned a Deliverable)
                const dbc = DatabaseController.getInstance();
                await dbc.writeAudit(AuditLabel.DELIVERABLE, personId, existingDeliv, deliv, {});
                return true;
            }
        }
        // should never get here unless something went wrong
        throw new Error("Deliverable not saved.");
    }

    /**
     * Retrieves the course object.
     *
     * @param req
     * @param res
     * @param next
     */
    private static getCourse(req: any, res: any, next: any) {
        Log.info('AdminRoutes::getCourse(..) - start');

        const cc = Factory.getCourseController(AdminRoutes.ghc);
        cc.getCourse().then(function(course) {
            Log.trace('AdminRoutes::getCourse(..) - in then');

            const payload: CourseTransportPayload = {success: course};
            res.send(payload);
            return next();
        }).catch(function(err) {
            return AdminRoutes.handleError(400, 'Unable to retrieve course object; ERROR: ' + err.message, res, next);
        });
    }

    private static postCourse(req: any, res: any, next: any) {
        Log.info('AdminRoutes::postCourse(..) - start');
        let payload: Payload;

        const user = req.params.user;

        const courseTrans: CourseTransport = req.params;
        Log.info('AdminRoutes::postCourse() - body: ' + courseTrans);
        AdminRoutes.handlePostCourse(user, courseTrans).then(function(success) {
            payload = {success: {message: 'Course object saved successfully'}};
            res.send(200, payload);
            return next(true);
        }).catch(function(err) {
            return AdminRoutes.handleError(400, 'Unable to post course: ' + err.message, res, next);
        });
    }

    private static async handlePostCourse(personId: string, courseTrans: CourseTransport): Promise<boolean> {
        const cc = Factory.getCourseController(AdminRoutes.ghc);
        const result = CourseController.validateCourseTransport(courseTrans);
        if (result === null) {
            const existingCourse = await cc.getCourse();
            const saveSucceeded = await cc.saveCourse(courseTrans);
            if (saveSucceeded === true) {
                Log.info('AdminRoutes::handlePostCourse() - done');
                const dbc = DatabaseController.getInstance();
                await dbc.writeAudit(AuditLabel.COURSE, personId, existingCourse, courseTrans, {});
                return true;
            }
        }
        // should never get here unless something goes wrong
        throw new Error("Course object not saved.");
    }

    private static postProvision(req: any, res: any, next: any) {
        Log.info('AdminRoutes::postProvision(..) - start');
        let payload: Payload;
        const user = req.headers.user;

        const provisionTrans: ProvisionTransport = req.params;
        Log.info('AdminRoutes::postProvision() - body: ' + provisionTrans);
        AdminRoutes.handleProvision(user, provisionTrans).then(function(success) {
            payload = {success: success};
            res.send(200, payload);
            return next(true);
        }).catch(function(err) {
            return AdminRoutes.handleError(400, 'Unable to provision repos: ' + err.message, res, next);
        });
    }

    private static async handleProvision(personId: string, provisionTrans: ProvisionTransport): Promise<RepositoryTransport[]> {
        const cc = Factory.getCourseController(AdminRoutes.ghc);
        const result = CourseController.validateProvisionTransport(provisionTrans);

        // TODO: if course is SDMM, always fail

        if (result === null) {
            const dc = new DeliverablesController();
            const deliv = await dc.getDeliverable(provisionTrans.delivId);
            if (deliv !== null && deliv.shouldProvision === true) {
                const dbc = DatabaseController.getInstance();
                await dbc.writeAudit(AuditLabel.REPO_PROVISION, personId, {}, {}, provisionTrans);
                const provisionSucceeded = await cc.provision(deliv, provisionTrans.formSingle);
                Log.info('AdminRoutes::handleProvision() - success; # results: ' + provisionSucceeded.length);
                return provisionSucceeded;
            } else {
                throw new Error("Provisioning unsuccessful; cannot provision: " + provisionTrans.delivId);
            }
        }
        // should never get here unless something goes wrong
        throw new Error("Provisioning unsuccessful.");
    }

    private static postRelease(req: any, res: any, next: any) {
        Log.info('AdminRoutes::postRelease(..) - start');
        let payload: Payload;

        const user = req.headers.user;
        const provisionTrans: ProvisionTransport = req.params;
        Log.info('AdminRoutes::postRelease() - body: ' + provisionTrans);
        AdminRoutes.handleRelease(user, provisionTrans).then(function(success) {
            payload = {success: success};
            res.send(200, payload);
            return next(true);
        }).catch(function(err) {
            Log.exception(err);
            return AdminRoutes.handleError(400, 'Unable to release repos: ' + err.message, res, next);
        });
    }

    private static async handleRelease(personId: string, releaseTrans: ProvisionTransport): Promise<RepositoryTransport[]> {
        const cc = Factory.getCourseController(AdminRoutes.ghc);
        const result = CourseController.validateProvisionTransport(releaseTrans);

        // TODO: if course is SDMM, always fail

        if (result === null) {
            const dc = new DeliverablesController();
            const deliv = await dc.getDeliverable(releaseTrans.delivId);
            if (deliv !== null && deliv.shouldProvision === true) {
                const dbc = DatabaseController.getInstance();
                await dbc.writeAudit(AuditLabel.REPO_RELEASE, personId, {}, {}, releaseTrans);

                const releaseSucceeded = await cc.release(deliv);
                Log.info('AdminRoutes::handleRelease() - success; # results: ' + releaseSucceeded.length);
                return releaseSucceeded;
            } else {
                throw new Error("Release unsuccessful, cannot release: " + releaseTrans.delivId);
            }
        }
        // should never get here unless something goes wrong
        throw new Error("Release unsuccessful.");
    }

    public static postWithdraw(req: any, res: any, next: any) {
        Log.info('AdminRoutes::postWithdraw(..) - start');

        // handled by isAdmin in the route chain
        // const user = req.headers.user;
        // const token = req.headers.token;

        // no params

        const cc = Factory.getCourseController(AdminRoutes.ghc);
        cc.performStudentWithdraw().then(function(msg) {
            Log.info('AdminRoutes::postWithdraw(..) - done; msg: ' + msg);
            const payload: Payload = {success: msg}; // really shouldn't be an array, but it beats having another type
            res.send(200, payload);
            return next(true);
        }).catch(function(err) {
            Log.info('AdminRoutes::postWithdraw(..) - ERROR: ' + err.message); // intentionally info
            const payload: Payload = {failure: {message: err.message, shouldLogout: false}};
            res.send(400, payload);
            return next(false);
        });
    }

    public static postTeam(req: any, res: any, next: any) {
        Log.info('AdminRoutes::postTeam(..) - start');

        // handled by isAdmin in the route chain
        const user = req.headers.user;
        // const token = req.headers.token;

        const teamTrans: TeamFormationTransport = req.params;
        AdminRoutes.performPostTeam(user, teamTrans).then(function(team) {
            Log.info('AdminRoutes::postTeam(..) - done; team: ' + JSON.stringify(team));
            const payload: TeamTransportPayload = {success: [team]}; // really shouldn't be an array, but it beats having another type
            res.send(200, payload);
            return next(true);
        }).catch(function(err) {
            Log.info('AdminRoutes::postTeam(..) - ERROR: ' + err.message); // intentionally info
            const payload: Payload = {failure: {message: err.message, shouldLogout: false}};
            res.send(400, payload);
            return next(false);
        });
    }

    private static async performPostTeam(personId: string, requestedTeam: TeamFormationTransport): Promise<TeamTransport> {

        Log.info("AdminRoutes::performPostTeam( .. ) - Team: " + JSON.stringify(requestedTeam));
        const tc = new TeamController();
        const dc = new DeliverablesController();
        const pc = new PersonController();

        const deliv = await dc.getDeliverable(requestedTeam.delivId);
        if (deliv === null) {
            throw new Error("Team not created; Deliverable does not exist: " + requestedTeam.delivId);
        }
        // NOTE: this isn't great because it largely duplicates what is in GeneralRoutes::performPostTeam

        // remove duplicate names
        const nameIds = requestedTeam.githubIds.filter(function(item, pos, self) {
            return self.indexOf(item) === pos;
        });
        if (nameIds.length !== requestedTeam.githubIds.length) {
            throw new Error("Team not created; duplicate team members specified.");
        }

        // make sure the ids exist
        const people: Person[] = [];
        for (const pId of nameIds) {
            const p = await pc.getGitHubPerson(pId); // students will provide github ids // getPerson(pId);
            if (p !== null) {
                people.push(p);
            } else {
                throw new Error("Team not created; GitHub id not associated with student registered in course: " + pId);
            }
        }

        // make sure all users aren't already on teams
        for (const person of people) {
            const teams = await tc.getTeamsForPerson(person);
            for (const aTeam of teams) {
                if (aTeam.delivId === requestedTeam.delivId) {
                    throw new Error('User is already on a team for this deliverable ( ' + person.id + ' is on ' + aTeam.id + ' ).');
                }
            }
        }

        const cc = Factory.getCourseController(new GitHubController(GitHubActions.getInstance()));
        const names = await cc.computeNames(deliv, people);
        const team = await tc.formTeam(names.teamName, deliv, people, true);

        const dbc = DatabaseController.getInstance();
        await dbc.writeAudit(AuditLabel.TEAM_ADMIN, personId, null, team, {});

        const teamTrans: TeamTransport = {
            id:      team.id,
            delivId: team.delivId,
            people:  team.personIds,
            URL:     team.URL
        };

        Log.info('AdminRoutes::performPostTeam(..) - team created: ' + team.id);
        return teamTrans;
    }

}<|MERGE_RESOLUTION|>--- conflicted
+++ resolved
@@ -28,11 +28,7 @@
 import {TeamController} from "../../controllers/TeamController";
 import {Factory} from "../../Factory";
 
-<<<<<<< HEAD
-import {Person, PersonKind} from "../../Types";
-=======
 import {AuditLabel, Person} from "../../Types";
->>>>>>> 7434165f
 
 import IREST from "../IREST";
 import {CSVParser} from "./CSVParser";
@@ -456,65 +452,7 @@
         // authentication handled by preceeding action in chain above (see registerRoutes)
 
         try {
-<<<<<<< HEAD
-            const files = req.files;
-            const classlist = files.classlist;
-
-            const rs = fs.createReadStream(classlist.path);
-            const options = {
-                columns:          true,
-                skip_empty_lines: true,
-                trim:             true
-            };
-
-            const parser = parse(options, (err, data) => {
-                if (err) {
-                    const msg = 'Classlist parse error: ' + err;
-                    return AdminRoutes.handleError(400, msg, res, next);
-                } else {
-                    Log.info('AdminRoutes::postClasslist(..) - parse successful');
-                    const pc = new PersonController();
-
-                    const people: Array<Promise<Person>> = [];
-                    for (const row of data) {
-                        // Log.trace(JSON.stringify(row));
-                        if (typeof row.ACCT !== 'undefined' && typeof row.CWL !== 'undefined' &&
-                            typeof row.SNUM !== 'undefined' && typeof row.FIRST !== 'undefined' &&
-                            typeof row.LAST !== 'undefined' && typeof row.LAB !== 'undefined') {
-                            const p: Person = {
-                                id:            row.ACCT.toLowerCase(), // id is CSID since this cannot be changed
-                                csId:          row.ACCT.toLowerCase(),
-                                // github.ugrad wants row.ACCT; github.ubc wants row.CWL
-                                githubId:      row.ACCT.toLowerCase(),  // TODO: will depend on instance (see above)
-                                studentNumber: row.SNUM,
-                                fName:         row.FIRST,
-                                lName:         row.LAST,
-
-                                kind:   PersonKind.STUDENT,
-                                URL:    null,
-                                labId:  row.LAB,
-                                custom: {}
-                            };
-                            people.push(pc.createPerson(p));
-                        } else {
-                            Log.info('AdminRoutes::postClasslist(..) - column missing from: ' + JSON.stringify(row));
-                            people.push(Promise.reject('Required column missing'));
-                        }
-                    }
-
-                    Promise.all(people).then(function() {
-                        if (people.length > 0) {
-                            const payload: Payload = {
-                                success: {
-                                    message: 'Classlist upload successful. ' + people.length + ' students processed.'
-                                }
-                            };
-                            res.send(200, payload);
-                            Log.info('AdminRoutes::postClasslist(..) - done: ' + payload.success.message);
-                        } else {
-                            const msg = 'Classlist upload not successful; no students were processed from CSV.';
-                            return AdminRoutes.handleError(400, msg, res, next);
-=======
+
             const user = req.params.user;
             const path = req.files.classlist.path; // this is brittle, but if it fails it will just trigger the exception
 
@@ -524,7 +462,6 @@
                     const payload: Payload = {
                         success: {
                             message: 'Classlist upload successful. ' + people.length + ' students processed.'
->>>>>>> 7434165f
                         }
                     };
                     res.send(200, payload);
