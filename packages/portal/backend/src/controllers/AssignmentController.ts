import Config, {ConfigKey} from "../../../../common/Config";
import Log from "../../../../common/Log";
import {AssignmentGrade} from "../../../../common/types/CS340Types";
import {RepositoryTransport} from "../../../../common/types/PortalTypes";
import {GradePayload} from "../../../../common/types/SDMMTypes";
import Util from "../../../../common/Util";
import {Deliverable, Person, Repository, Team} from "../Types";
import {AdminController} from "./AdminController";
import {DatabaseController} from "./DatabaseController";
import {GitHubActions, IGitHubActions} from "./GitHubActions";
import {GitHubController} from "./GitHubController";
import {GradesController} from "./GradesController";
import {RepositoryController} from "./RepositoryController";
import {RubricController} from "./RubricController";
import {ScheduleController} from "./ScheduleController";

export class AssignmentController {

    private db: DatabaseController = DatabaseController.getInstance();
    private rc: RepositoryController = new RepositoryController();
    private rubricController: RubricController = new RubricController();
    private gha: IGitHubActions = GitHubActions.getInstance();
    private ghc: GitHubController = new GitHubController(this.gha);
    private gc: GradesController = new GradesController();
    private cc: AdminController = new AdminController(this.ghc);

    public static COLLABORATOR_FLAG: boolean = true;

    public async createAllRepositories(delivId: string): Promise<boolean> {
        Log.info(`AssignmentController::createAllRepositories(${delivId}) - start`);

        const deliverableRecord: Deliverable = await this.db.getDeliverable(delivId);

        if (deliverableRecord === null) {
            Log.error(`AssignmentController::createAllRepositories(..) - Error: Unable to find deliverable`);
            return false;
        }
        const provisionDetails: RepositoryTransport[] = await this.cc.planProvision(deliverableRecord, false);

        const repoRecordPromises: Array<Promise<Repository>> = [];

        for (const provisionDetail of provisionDetails) {
            repoRecordPromises.push(this.db.getRepository(provisionDetail.id));
        }

        const repoRecords: Repository[] = await Promise.all(repoRecordPromises);

        await this.provisionRepos(repoRecords, deliverableRecord);

        return true;
    }

    public async releaseAllRepositories(delivId: string): Promise<boolean> {
        Log.info(`AssignmentController::releaseAllRepositories(${delivId}) - start`);

        // doubling down; releasing any repositories that are missed

        await this.createAllRepositories(delivId);

        const deliverableRecord: Deliverable = await this.db.getDeliverable(delivId);

        if (deliverableRecord === null) {
            Log.error(`AssignmentController::releaseAllRepositories(..) - Error: Unable to find deliverable`);
            return false;
        }

        const releaseDetails: Repository[] = await this.cc.planRelease(deliverableRecord);

        const repoRecordPromises: Array<Promise<Repository>> = [];

        for (const releaseDetail of releaseDetails) {
            repoRecordPromises.push(this.db.getRepository(releaseDetail.id));
        }

        const repoRecords: Repository[] = await Promise.all(repoRecordPromises);

        Log.info(`AssignmentController::releaseAllRepositories(..) - Repos to release: ${JSON.stringify(repoRecords)}`);

        await this.cc.performRelease(repoRecords, AssignmentController.COLLABORATOR_FLAG);

        return true;
    }

    public async closeAllRepositories(delivId: string): Promise<boolean> {
        Log.info(`AssignmentController::closeAllRepositories(${delivId}) - start`);

        // remove push access to all users
        const teamsPromise = this.db.getTeams();
        const reposPromise = this.db.getRepositories();

        const [teamsResult, reposResult] = await Promise.all([teamsPromise, reposPromise]);
        const teams = teamsResult as Team[];
        const repos = reposResult as Repository[];

        // build team mapping
        const teamMap: Map<string, Team> = new Map();
        for (const team of teams) {
            teamMap.set(team.id, team);
        }

        const filteredRepos = repos.filter((repo) => {
            return repo.delivId === delivId && repo.URL !== null;
        });

        Log.info(`AssignmentController::closeAllRepositories(..) - Closing ${filteredRepos.length} repos`);

        const closeRepoPromiseArray: Array<Promise<boolean>> = [];
        for (const repo of filteredRepos) {
            closeRepoPromiseArray.push(this.closeAssignmentRepository(repo.id));
        }

        const closeRepoResultArray: boolean[] = await Promise.all(closeRepoPromiseArray);

        let closeSuccess: boolean = true;

        for (const bool of closeRepoResultArray) {
            closeSuccess = closeSuccess && bool;
        }

        // check that deliverable is an assignment

        const rubricUpdate = await this.rubricController.updateRubric(delivId);

        return closeSuccess && rubricUpdate;
    }

    public async closeAssignmentRepository(repoId: string): Promise<boolean> {
        Log.info(`AssignmentController::closeAssignmentRepository(${repoId}) - start`);

        const repo: Repository = await this.db.getRepository(repoId);

        if (repo === null || repo.URL === null) {
            Log.warn(`AssignmentController::closeAssignmentRepository(..) - Unable to close a repo that doesn't exist!`);
            return true;
        }

        const success = await this.gha.setRepoPermission(repoId, "pull");

        let collabSuccess = true;

        // find collaborators and change their permissions, if we are using collaborators
        if (AssignmentController.COLLABORATOR_FLAG === true) {
            const collaborators: Array<{id: string, permission: string}> = await this.gha.listCollaborators(repoId);

            const collaboratorIds: string[] = collaborators.filter((x) => x.permission !== "admin")
                .map((x) => x.id);

            collabSuccess = await this.gha.addCollaborators(repoId, collaboratorIds, "pull");
        }

        if (!success || !collabSuccess) {
            Log.error(`AssignmentController::closeAssignmentRepository(..) - Error: unable to close repo: ${repoId};` +
                `closed teams: ${success} collaborators: ${collabSuccess}`);
        }

        return success && collabSuccess;
    }

    /**
     *
     * @param repoID
     * @param assignId
     * @param assnPayload
     * @param markerId
     */
    public async setAssignmentGrade(repoID: string,
                                    assignId: string,
                                    assnPayload: AssignmentGrade,
                                    markerId: string = ""): Promise<boolean> {
        Log.info(`AssignmentController::setAssignmentGrade(${repoID}, ${assignId}, ..) - start`);
        Log.trace(`AssignmentController::setAssignmentGrade(..) - payload: ${JSON.stringify(assnPayload)}`);

        let totalGrade = 0;
        for (const aQuestion of assnPayload.questions) {
            for (const aSubQuestion of aQuestion.subQuestions) {
                totalGrade += aSubQuestion.grade;
            }
        }

        // Check if repo exists
        const repo: Repository = await this.rc.getRepository(repoID);
        if (repo === null) {
            Log.error(`AssignmentController::setAssignmentGrade(..) - Error: Unable to find repo: ${repoID}`);
            return false;
        }

        Log.trace(`AssignmentController::setAssignmentGrade(..) - Marked by: ${markerId}`);

        const newGradePayload: GradePayload = {
            score:     totalGrade,
            comment:   markerId !== "" ? 'Marked by ' + markerId : 'Marked assignment',
            urlName:   repo.id,
            URL:       repo.URL,
            timestamp: Date.now(),
            custom:    {assignmentGrade: assnPayload}
        };

        const success = await this.gc.createGrade(repo.id, assignId, newGradePayload);

        // TODO: Perhaps add stuff about releasing grades?

        return success;
    }

    public async provisionRepos(repos: Repository[], deliverable: Deliverable): Promise<RepositoryTransport[]> {
        const config = Config.getInstance();

        Log.info(`AssignmentController::provisionRepos(..) - start; ` +
            `# repos: ${repos.length}; deliverable: ${deliverable.id}`);
        const provisionedRepos: Repository[] = [];

        if (deliverable === null) {
            Log.error(`AssignmentController:provisionRepos(..) - Error: Unable to provision repositories ` +
                `due to invalid deliverable.`);
            return provisionedRepos;
        }

        let importPath: string = "";
        const importURL: string = deliverable.importURL;
        if (typeof deliverable.custom !== "undefined" && typeof deliverable.custom.assignment !== "undefined") {
            importPath = deliverable.custom.assignment.seedRepoPath.trim();
            Log.info(`AssignmentController::provisionRepos(..) - Deliverable ${deliverable.id} is an assignment; ` +
                `Seed path: ${importPath}`);
        } else {
            Log.info(`AssignmentController::provisionRepos(..) - Deliverable is not an assignment; using ` +
                `default behaviour`);
        }

        for (const repo of repos) {
            try {
                const start = Date.now();
                Log.info(`AssignmentController::provisionRepos(..) ***** START *****; repo: ${repo.id}`);
                if (repo.URL === null) {
                    const teams: Team[] = [];
                    for (const teamId of repo.teamIds) {
                        teams.push(await this.db.getTeam(teamId));
                    }
                    Log.info(`AssignmentController::performProvision(..) - about to provision: ${repo.id}`);

                    let success: boolean;
                    if (importPath !== "") {
                        success = await this.ghc.createRepositoryWithPath(repo.id, teams, importURL, importPath);
                    } else {
                        success = await this.ghc.provisionRepository(repo.id, teams, importURL);
                    }
                    Log.info(`AssignmentController::performProvision(..) - provisioned: ${repo.id}; success: ${success}`);

                    if (success === true) {
                        repo.URL = config.getProp(ConfigKey.githubHost) + "/" + config.getProp(ConfigKey.org) + "/" + repo.id;
                        repo.custom.githubCreated = true;
                        await this.db.writeRepository(repo);
                        Log.info(`AssignmentController::performProvision(..) - success: ${repo.id}; URL: ${repo.URL}`);
                        provisionedRepos.push(repo);
                    } else {
                        Log.warn(`AssignmentController::performProvision(..) - provision FAILED: ${repo.id}; URL: ${repo.URL}`);
                    }

                    Log.info(`AssignmentController::performProvision(..) - done provisioning: ${repo.id}; forced wait`);
                    await Util.delay(2 * 1000); // after any provisioning wait a bit
                    // Log.info("AdminController::performProvision(..) - done for repo: " + repo.id + "; wait complete");
                    Log.info(`AssignmentController::performProvision(..) ***** DONE *****; repo: ${repo.id}; ` +
                        ` took: ${Util.took(start)}`);
                } else {
                    Log.info(`AssignmentController::performProvision(..) - skipped; already provisioned: ${repo.id};` +
                        ` URL: ${repo.URL}`);
                }
            } catch (error) {
                Log.error(`AssignmentController::performProvision(..) - FAILED: ${repo.id}; Deliv: ${deliverable.id}; ` +
                `ERROR: ${error.message}`);
            }
        }

        const provisionedRepositoryTransport: RepositoryTransport[] = [];
        for (const repo of provisionedRepos) {
            provisionedRepositoryTransport.push(RepositoryController.repositoryToTransport(repo));
        }
        return provisionedRepositoryTransport;
    }

    public async getFinalGradeStatus(): Promise<boolean> {
        Log.info(`AssignmentController::getFinalGradeStatus(..) - start`);
        const courseObj = await this.db.getCourseRecord();

        if (courseObj === null) {
            Log.error(`AssignmentController::getFinalGradeStatus(..) - ERROR: Unable to find course object`);
            return false;
        }

        if (typeof courseObj.custom.finalGradesReleased === "undefined" || courseObj.custom.finalGradesReleased === null) {
            Log.warn(`AssignmentController::getFinalGradeStatus(..) - Creating final grade release flag`);
            courseObj.custom.finalGradesReleased = false;
            await this.db.writeCourseRecord(courseObj);
            return false;
        }

<<<<<<< HEAD
        return true;
=======
        return courseObj.custom.finalGradesReleased;
    }

    public async toggleFinalGradeStatus(): Promise<boolean> {
        Log.info(`AssignmentController::toggleFinalGradeStatus(..) - start`);

        const status: boolean = await this.getFinalGradeStatus();
        const courseObj = await this.db.getCourseRecord();

        courseObj.custom.finalGradesReleased = !status;

        await this.db.writeCourseRecord(courseObj);

        return !status;
>>>>>>> 880775b9
    }
}<|MERGE_RESOLUTION|>--- conflicted
+++ resolved
@@ -293,9 +293,6 @@
             return false;
         }
 
-<<<<<<< HEAD
-        return true;
-=======
         return courseObj.custom.finalGradesReleased;
     }
 
@@ -310,6 +307,5 @@
         await this.db.writeCourseRecord(courseObj);
 
         return !status;
->>>>>>> 880775b9
     }
 }