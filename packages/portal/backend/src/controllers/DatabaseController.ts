--- conflicted
+++ resolved
@@ -563,15 +563,11 @@
         }
 
         if (result !== null) {
-<<<<<<< HEAD
             Log.info("DatabaseController::getResult( " + delivId + ", " + repoId + ", " + sha + " ) - found: " + JSON.stringify(result));
             if (typeof (result.input as any).pushInfo !== 'undefined' && typeof result.input.target === 'undefined') {
                 // this is a backwards compatibility step that can disappear in 2019 (except for sdmm which will need further changes)
                 result.input.target = (result.input as any).pushInfo;
             }
-=======
-            Log.info("DatabaseController::getResult( " + delivId + ", " + repoId + ", " + sha + " ) - found");
->>>>>>> 7434165f
         } else {
             Log.info("DatabaseController::getResult( " + delivId + ", " + repoId + ", " + sha + " ) - not found");
         }
