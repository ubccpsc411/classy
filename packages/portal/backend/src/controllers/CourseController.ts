import * as rp from "request-promise-native";

import Config, {ConfigKey} from "../../../../common/Config";
import Log from "../../../../common/Log";
import {
    AutoTestDashboardTransport,
    AutoTestGradeTransport,
    AutoTestResultSummaryTransport,
    CourseTransport,
    DeliverableTransport,
    GradeTransport,
    ProvisionTransport,
    RepositoryTransport,
    StudentTransport,
    TeamTransport
} from '../../../../common/types/PortalTypes';
import Util from "../../../../common/Util";
<<<<<<< HEAD
import {Course, Deliverable, Grade, Person, PersonKind, Repository, Result, Team} from "../Types";
=======
import {AuditLabel, Course, Deliverable, Grade, Person, Repository, Result, Team} from "../Types";
>>>>>>> 7434165f

import {DatabaseController} from "./DatabaseController";
import {DeliverablesController} from "./DeliverablesController";
import {GitHubActions} from "./GitHubActions";
import {GitHubController, IGitHubController} from "./GitHubController";
import {GradesController} from "./GradesController";
import {PersonController} from "./PersonController";
import {RepositoryController} from "./RepositoryController";
import {ResultsController} from "./ResultsController";
import {TeamController} from "./TeamController";

/**
 * This interface defines the extension points that courses will want to
 * customize based on their own preferences and needs. Courses should not
 * implement this interface but should instead extend CourseController.
 *
 * Courses can also of course add their own methods to their custom subclass
 * (e.g., see SDMMController), or can have minimial implementations (e.g.,
 * see CS310Controller).
 */
export interface ICourseController {

    /**
     * Given a GitHub username that is not already in the system, how should it be
     * handled? There are two main options here: return null (aka only accept registered
     * users) or create and save a new Person and return them.
     *
     * @param {string} githubUsername
     * @returns {Promise<Person | null>}
     */
    handleUnknownUser(githubUsername: string): Promise<Person | null>;

    /**
     * Given a new Grade and existing Grade for a deliverable, should the new grade be
     * saved? The Deliverable is included in case due dates want to be considered. The
     * Grade timestamp is the timestamp of the GitHub push event, not the commit event,
     * as this is the only time we can guarantee was not tampered with on the client side.
     * This will be called once-per-teammember if there are multiple people on the repo
     * receiving the grade.
     *
     * @param {Deliverable} deliv
     * @param {Grade} newGrade
     * * @param {Grade} existingGrade
     * @returns {boolean} whether the grade should be saved.
     */
    handleNewAutoTestGrade(deliv: Deliverable, newGrade: Grade, existingGrade: Grade): Promise<boolean>;

    /**
     * Determine how to name teams and repos for a deliverable. Should only be called
     * before the team or repo is provisioned. Courses should be careful about how they
     * call this. e.g., some courses use team_1, team_2 which will require the team to
     * be created after a call and before computeNames is called again.
     *
     * @param {Deliverable} deliv
     * @param {Person[]} people
     * @returns {{teamName: string | null; repoName: string | null}}
     */
    computeNames(deliv: Deliverable, people: Person[]): Promise<{teamName: string | null, repoName: string | null}>;
}

export abstract class CourseController implements ICourseController {

    public static getName(): string | null {
        try {
            const name = Config.getInstance().getProp(ConfigKey.name);
            if (name !== null) {
                return name;
            } else {
                Log.error("CourseController::getName() - ERROR: null name");
            }
        } catch (err) {
            Log.error("CourseController::getName() - ERROR: " + err.message);
        }
        return null;
    }

    protected dbc = DatabaseController.getInstance();
    protected pc = new PersonController();
    protected rc = new RepositoryController();
    protected tc = new TeamController();
    protected gc = new GradesController();
    protected resC = new ResultsController();

    protected gh: IGitHubController = null;

    constructor(ghController: IGitHubController) {
        Log.trace("CourseController::<init>");
        this.gh = ghController;
    }

    // public abstract async handleUnknownUser(githubUsername: string): Promise<Person | null>;

    /**
     * This endpoint just lets subclasses change the behaviour for when users are unknown.
     *
     * The default behaviour (returning null) effecively disallows any non-registered student,
     * although any user registered on the GitHub admin or staff team will bypass this.
     *
     * @param {string} githubUsername
     * @returns {Promise<Person | null>}
     */
    public async handleUnknownUser(githubUsername: string): Promise<Person | null> {
        Log.warn("CourseController::handleUnknownUser( " + githubUsername + " ) - person unknown; returning null");
        return null;
    }

    // public abstract handleNewAutoTestGrade(deliv: Deliverable, newGrade: Grade, existingGrade: Grade): Promise<boolean>;

    /**
     * Default behaviour is that if the deadline has not passed, and the grade is higher, accept it.
     *
     * @param {Deliverable} deliv
     * @param {Grade} newGrade
     * @param {Grade} existingGrade
     * @returns {boolean}
     */
    public handleNewAutoTestGrade(deliv: Deliverable, newGrade: Grade, existingGrade: Grade): Promise<boolean> {
        Log.info("CourseController:handleNewAutoTestGrade( " + deliv.id + ", " +
            newGrade.personId + ", " + newGrade.score + ", ... ) - start");
        if ((existingGrade === null || newGrade.score > existingGrade.score) && newGrade.timestamp < deliv.closeTimestamp) {
            Log.trace("CourseController:handleNewAutoTestGrade( " + deliv.id + ", " +
                newGrade.personId + ", " + newGrade.score + ", ... ) - returning true");
            return Promise.resolve(true);
        } else {
            Log.trace("CourseController:handleNewAutoTestGrade( " + deliv.id + ", " +
                newGrade.personId + ", " + newGrade.score + ", ... ) - returning false");
            return Promise.resolve(false);
        }
    }

    public async processNewAutoTestGrade(grade: AutoTestGradeTransport): Promise<boolean> {
        Log.info("CourseController::processNewAutoTestGrade( .. ) - start");

        try {
            Log.info("CourseController::processNewAutoTestGrade( .. ) - payload: " + JSON.stringify(grade));
            const repo = await this.rc.getRepository(grade.repoId);
            if (repo === null) {
                // sanity check
                Log.error("CourseController::processNewAutoTestGrade( .. ) - invalid repo name: " + grade.repoId);
                return false;
            }

            const peopleIds = await this.rc.getPeopleForRepo(grade.repoId);
            if (peopleIds.length < 1) {
                // sanity check
                Log.error("CourseController::processNewAutoTestGrade( .. ) - no people to associate grade record with.");
                return false;
            }

            const delivController = new DeliverablesController();
            const deliv = await delivController.getDeliverable(grade.delivId);

            for (const personId of peopleIds) {
                const newGrade: Grade = {
                    personId:  personId,
                    delivId:   grade.delivId,
                    score:     grade.score,
                    comment:   grade.comment,
                    urlName:   grade.urlName,
                    URL:       grade.URL,
                    timestamp: grade.timestamp,
                    custom:    grade.custom
                };

                const existingGrade = await this.gc.getGrade(personId, grade.delivId);
                const shouldSave = await this.handleNewAutoTestGrade(deliv, newGrade, existingGrade);

                if (shouldSave === true) {
                    await this.dbc.writeAudit(AuditLabel.GRADE_AUTOTEST, 'AutoTest',
                        existingGrade, newGrade, {repoId: grade.repoId});
                    await this.gc.saveGrade(newGrade);
                }
            }
            return true;
        } catch (err) {
            Log.error("CourseController::processNewAutoTestGrade( .. ) - ERROR: " + err);
            return false;
        }
    }

    public async getCourse(): Promise<Course> {
        let record: Course = await this.dbc.getCourseRecord();
        if (record === null) {
            // create default and write it
            record = {
                id:                   Config.getInstance().getProp(ConfigKey.name),
                defaultDeliverableId: null,
                custom:               {}
            };
            await this.dbc.writeCourseRecord(record);
        }
        return record;
    }

    public async saveCourse(course: Course): Promise<boolean> {
        const record: Course = await this.dbc.getCourseRecord();
        if (record !== null) {
            // merge the new with the old
            record.defaultDeliverableId = course.defaultDeliverableId;
            const custom = Object.assign({}, record.custom, course.custom); // merge custom properties
            record.custom = custom;
        }
        return await this.dbc.writeCourseRecord(record);
    }

    /**
     * Gets the students associated with the course.
     *
     * @returns {Promise<StudentTransport[]>}
     */
    public async getStudents(): Promise<StudentTransport[]> {
        const people = await this.pc.getAllPeople();
        const students: StudentTransport[] = [];
        for (const person of people) {
            if (person.kind === PersonKind.STUDENT) {
                const studentTransport = {
                    id:         person.id,
                    firstName:  person.fName,
                    lastName:   person.lName,
                    githubId:   person.githubId,
                    userUrl:    Config.getInstance().getProp(ConfigKey.githubHost) + '/' + person.githubId,
                    studentNum: person.studentNumber,
                    labId:      person.labId
                };
                students.push(studentTransport);
            }
        }
        return students;
    }

    /**
     * Gets the teams associated with the course.
     *
     * @returns {Promise<TeamTransport[]>}
     */
    public async getTeams(): Promise<TeamTransport[]> {
        const allTeams = await this.tc.getAllTeams();
        const teams: TeamTransport[] = [];
        for (const team of allTeams) {
            const teamTransport: TeamTransport = {
                id:      team.id,
                delivId: team.delivId,
                people:  team.personIds,
                URL:     team.URL
            };
            teams.push(teamTransport);

        }
        return teams;
    }

    /**
     * Gets the repos associated with the course.
     *
     * @returns {Promise<RepositoryTransport[]>}
     */
    public async getRepositories(): Promise<RepositoryTransport[]> {
        const allRepos = await this.rc.getAllRepos();
        const repos: RepositoryTransport[] = [];
        for (const repo of allRepos) {
            const repoTransport: RepositoryTransport = {
                id:      repo.id,
                URL:     repo.URL,
                delivId: repo.delivId
            };
            repos.push(repoTransport);
        }
        return repos;
    }

    /**
     * Gets the grades associated with the course.
     *
     * @returns {Promise<GradeTransport[]>}
     */
    public async getGrades(): Promise<GradeTransport[]> {
        const allGrades = await this.gc.getAllGrades();
        const grades: GradeTransport[] = [];
        const pc = new PersonController();
        for (const grade of allGrades) {
            const p = await pc.getPerson(grade.personId); // TODO: slow action for just githubid
            const gradeTrans: GradeTransport = {
                personId:  grade.personId,
                personURL: Config.getInstance().getProp(ConfigKey.githubHost) + '/' + p.githubId,
                delivId:   grade.delivId,
                score:     grade.score,
                comment:   grade.comment,
                urlName:   grade.urlName,
                URL:       grade.URL,
                timestamp: grade.timestamp,
                custom:    grade.custom
            };
            grades.push(gradeTrans);
        }
        return grades;
    }

    /**
     * Gets the results associated with the course.
     * @param reqDelivId ('any' for *)
     * @param reqRepoId ('any' for *)
     * @returns {Promise<AutoTestGradeTransport[]>}
     */
    public async getDashboard(reqDelivId: string, reqRepoId: string): Promise<AutoTestDashboardTransport[]> {
        Log.info("CourseController::getDashboard( " + reqDelivId + ", " + reqRepoId + " ) - start");
        const NUM_RESULTS = 500; // max # of records

        const repoIds: string[] = [];
        const results: AutoTestDashboardTransport[] = [];
        const allResults = await this.matchResults(reqDelivId, reqRepoId);
        for (const result of allResults) {
            const repoId = result.input.target.repoId;
            if (results.length <= NUM_RESULTS) {

                const repoURL = Config.getInstance().getProp(ConfigKey.githubHost) + '/' +
                    Config.getInstance().getProp(ConfigKey.org) + '/' + repoId;

                let scoreOverall = null;
                let scoreCover = null;
                let scoreTest = null;

                let testPass: string[] = [];
                let testFail: string[] = [];
                let testSkip: string[] = [];
                let testError: string[] = [];

                if (typeof result.output !== 'undefined' && typeof result.output.report !== 'undefined') {
                    const report = result.output.report;
                    if (typeof report.scoreOverall !== 'undefined') {
                        scoreOverall = Util.truncateNumber(report.scoreOverall, 0);
                    }
                    if (typeof report.scoreTest !== 'undefined') {
                        scoreTest = Util.truncateNumber(report.scoreTest, 0);
                    }
                    if (typeof report.scoreCover !== 'undefined') {
                        scoreCover = Util.truncateNumber(report.scoreCover, 0);
                    }

                    if (typeof report.passNames !== 'undefined') {
                        testPass = report.passNames;
                    }
                    if (typeof report.failNames !== 'undefined') {
                        testFail = report.failNames;
                    }
                    if (typeof report.skipNames !== 'undefined') {
                        testSkip = report.skipNames;
                    }
                    if (typeof report.errorNames !== 'undefined') {
                        testError = report.errorNames;
                    }
                }

                const resultTrans: AutoTestDashboardTransport = {
                    repoId:       repoId,
                    repoURL:      repoURL,
                    delivId:      result.delivId,
                    state:        result.output.state,
                    timestamp:    result.output.timestamp,
                    commitSHA:    result.input.target.commitSHA,
                    commitURL:    result.input.target.commitURL,
                    scoreOverall: scoreOverall,
                    scoreCover:   scoreCover,
                    scoreTests:   scoreTest,

                    testPass:  testPass,
                    testFail:  testFail,
                    testError: testError,
                    testSkip:  testSkip
                };
                // just return the first result for a repo, unless they are specified
                if (reqRepoId !== 'any' || repoIds.indexOf(repoId) < 0) {
                    results.push(resultTrans);
                    repoIds.push(repoId);
                }
            } else {
                // result does not match filter
            }
        }
        Log.trace("CourseController::getDashboard(..) - # results: " + results.length);
        return results;
    }

    public async matchResults(reqDelivId: string, reqRepoId: string): Promise<Result[]> {
        const allResults = await this.resC.getAllResults();
        const NUM_RESULTS = 1000;

        const results: Result[] = [];
        for (const result of allResults) {
            // const repo = await rc.getRepository(result.repoId); // this happens a lot and ends up being too slow
            const delivId = result.delivId;
            const repoId = result.input.target.repoId;

            if ((reqDelivId === 'any' || delivId === reqDelivId) &&
                (reqRepoId === 'any' || repoId === reqRepoId) &&
                results.length <= NUM_RESULTS) {

                results.push(result);

            } else {
                // result does not match filter
            }
        }
        Log.trace("CourseController::matchResults(..) - # results: " + results.length);
        return results;
    }

    /**
     * Gets the stdio associated with a tuple.
     *
     * @param delivId
     * @param repoId
     * @param sha
     * @returns {Promise<AutoTestGradeTransport[]>}
     */
    public async getResult(delivId: string, repoId: string, sha: string): Promise<string> {
        Log.info("CourseController::getResult( " + delivId + ", " + repoId + ", " + sha + " ) - start");

        // portal/result/<FULL_COMMIT_SHA>-<DELIV_ID>/<FILENAME>
        // http://grader/randomStringInEnv/commitSHA-dX

        const host = Config.getInstance().getProp(ConfigKey.graderUrl);
        const port = Config.getInstance().getProp(ConfigKey.graderPort);

        const url = host + ':' + port + '/' + sha + '-' + delivId + '/stdio.txt';
        Log.info("CourseController::getResult( .. ) - URL: " + url);
        const res = await rp(url);
        Log.info("CourseController::getResult( .. ) - done; body: " + res);
        return res;
    }

    /**
     * Gets the list of GitHub ids associated with the 'students' team on GitHub
     * and marks them as PersonKind.WITHDRAWN. Does nothing if the students team
     * does not exist or is empty.
     *
     * @returns {Promise<string>} A message summarizing the outcome of the operation.
     */
    public async performStudentWithdraw(): Promise<string> {
        Log.info("CourseController::performStudentWithdraw() - start");
        const gha = GitHubActions.getInstance(true);
        const teamNum = await gha.getTeamNumber('students');
        const registeredGithubIds = await gha.getTeamMembers(teamNum);

        if (registeredGithubIds.length > 0) {
            const pc = new PersonController();
            const msg = await pc.markStudentsWithdrawn(registeredGithubIds);
            Log.info("CourseController::performStudentWithdraw() - done; msg: " + msg);
            return msg;
        } else {
            throw new Error("No students specified in the 'students' team on GitHub; operation aborted.");
        }
    }

    /**
     * Gets the results associated with the course.
     * @param reqDelivId ('any' for *)
     * @param reqRepoId ('any' for *)
     * @returns {Promise<AutoTestGradeTransport[]>}
     */
    public async getResults(reqDelivId: string, reqRepoId: string): Promise<AutoTestResultSummaryTransport[]> {
        Log.info("CourseController::getResults( " + reqDelivId + ", " + reqRepoId + " ) - start");
        const NUM_RESULTS = 1000; // max # of records

        const results: AutoTestResultSummaryTransport[] = [];
        const allResults = await this.matchResults(reqDelivId, reqRepoId);
        for (const result of allResults) {
            // const repo = await rc.getRepository(result.repoId); // this happens a lot and ends up being too slow

            const repoId = result.input.target.repoId;
            if (results.length <= NUM_RESULTS) {

                const repoURL = Config.getInstance().getProp(ConfigKey.githubHost) + '/' +
                    Config.getInstance().getProp(ConfigKey.org) + '/' + repoId;

                let scoreOverall = null;
                let scoreCover = null;
                let scoreTest = null;

                if (typeof result.output !== 'undefined' && typeof result.output.report !== 'undefined') {
                    const report = result.output.report;
                    if (typeof report.scoreOverall !== 'undefined') {
                        scoreOverall = report.scoreOverall;
                    }
                    if (typeof report.scoreTest !== 'undefined') {
                        scoreTest = report.scoreTest;
                    }
                    if (typeof report.scoreCover !== 'undefined') {
                        scoreCover = report.scoreCover;
                    }
                }

                const resultTrans: AutoTestResultSummaryTransport = {
                    repoId:       repoId,
                    repoURL:      repoURL,
                    delivId:      result.delivId,
                    state:        result.output.state,
                    timestamp:    result.output.timestamp,
                    commitSHA:    result.input.target.commitSHA,
                    commitURL:    result.input.target.commitURL,
                    scoreOverall: scoreOverall,
                    scoreCover:   scoreCover,
                    scoreTests:   scoreTest
                };

                results.push(resultTrans);
            } else {
                // result does not match filter
            }
        }
        Log.trace("CourseController::getResults(..) - # results: " + results.length);
        return results;
    }

    /**
     * Gets the deliverables associated with the course.
     *
     * @returns {Promise<DeliverableTransport[]>}
     */
    public async getDeliverables(): Promise<DeliverableTransport[]> {
        const deliverables = await this.dbc.getDeliverables();

        let delivs: DeliverableTransport[] = [];
        for (const deliv of deliverables) {

            const delivTransport = DeliverablesController.deliverableToTransport(deliv);

            delivs.push(delivTransport);
        }

        delivs = delivs.sort(function(d1: DeliverableTransport, d2: DeliverableTransport) {
            return d1.id.localeCompare(d2.id);
        });

        return delivs;
    }

    /**
     * Validates the CourseTransport object.
     *
     * @param {CourseTransport} courseTrans
     * @returns {string | null} null if objct is valid; string description of error if not.
     */
    public static validateCourseTransport(courseTrans: CourseTransport): string | null {
        if (typeof courseTrans === 'undefined' || courseTrans === null) {
            const msg = 'Course not populated.';
            Log.error('CourseController::validateCourseTransport(..) - ERROR: ' + msg);
            throw new Error(msg);
        }

        // noinspection SuspiciousTypeOfGuard
        if (typeof courseTrans.id !== 'string') {
            const msg = 'Course.id not specified';
            Log.error('CourseController::validateCourseTransport(..) - ERROR: ' + msg);
            throw new Error(msg);
        }

        // noinspection SuspiciousTypeOfGuard
        if (typeof courseTrans.defaultDeliverableId !== 'string') {
            const msg = 'defaultDeliverableId not specified';
            Log.error('CourseController::validateCourseTransport(..) - ERROR: ' + msg);
            return msg;
        }

        // noinspection SuspiciousTypeOfGuard
        if (typeof courseTrans.custom !== 'object') {
            const msg = 'custom not specified';
            Log.error('CourseController::validateCourseTransport(..) - ERROR: ' + msg);
            return msg;
        }

        return null;
    }

    /**
     *
     * @param {Deliverable} deliv
     * @param {boolean} formSingleTeams specify whether singletons should be allocated into teams.
     * Choose false if you want to wait for the students to specify, choose true if you want to
     * let them work individually. (Note: if your teams are of max size 1, you still need to say
     * yes to make this happen.)
     *
     * @returns {Promise<RepositoryTransport[]>}
     */
    public async provision(deliv: Deliverable, formSingleTeams: boolean): Promise<RepositoryTransport[]> {
        Log.info("CourseController::provision( " + deliv.id + ", " + formSingleTeams + " ) - start");
        const allPeople: Person[] = await this.pc.getAllPeople();
        const allTeams: Team[] = await this.tc.getAllTeams();

        if (deliv.teamMaxSize === 1) {
            formSingleTeams = true;
            Log.info("CourseController::provision( .. ) - team maxSize 1: formSingleTeams forced to true");
        }

        const delivTeams: Team[] = [];
        for (const team of allTeams) {
            if (team === null || deliv === null || team.id === null || deliv.id === null) {
                // seeing this during 310 provisioning, need to figure this out
                Log.error("CourseController::provision( .. ) - ERROR! null team: " +
                    JSON.stringify(team) + " or deliv: " + JSON.stringify(deliv));
            } else {
                if (team.delivId === deliv.id) {
                    Log.trace("CourseController::provision( .. ) - adding team: " + team.id + " to delivTeams");
                    delivTeams.push(team);
                }
            }
        }
        Log.trace("CourseController::provision( .. ) - # deliv teams: " + delivTeams.length + "; total people: " + allPeople.length);

        // remove any people who are already on teams
        for (const team of delivTeams) {
            for (const personId of team.personIds) {
                const index = allPeople.map(function(p: Person) {
                    return p.id;
                }).indexOf(personId);
                if (index >= 0) {
                    allPeople.splice(index, 1);
                } else {
                    Log.error("CourseController::provision(..) - allPeople does not contain: " + personId);
                }
            }
        }

        Log.trace("CourseController::provision( .. ) - # people not on teams: " + allPeople.length);

        if (formSingleTeams === true) {
            // now create teams for individuals
            for (const individual of allPeople) {
                const names = await this.computeNames(deliv, [individual]);

                const team = await this.tc.formTeam(names.teamName, deliv, [individual], false);
                delivTeams.push(team);
            }
        }

        Log.trace("CourseController::provision( .. ) - # delivTeams after individual teams added: " + delivTeams.length);

        const reposToProvision: Repository[] = [];
        // now process the teams to create their repos
        for (const delivTeam of delivTeams) {
            // if (team.URL === null) { // this would be faster, but we are being more conservative here

            Log.trace('CourseController::provision( .. ) - preparing to provision team: ' + delivTeam.id);

            const people: Person[] = [];
            for (const pId of delivTeam.personIds) {
                people.push(await this.pc.getPerson(pId));
            }
            const names = await this.computeNames(deliv, people);

            Log.trace('CourseController::provision( .. ) - delivTeam: ' + delivTeam.id +
                '; computed team: ' + names.teamName + '; computed repo: ' + names.repoName);

            const team = await this.tc.getTeam(names.teamName);
            let repo = await this.rc.getRepository(names.repoName);

            if (team === null) {
                // sanity checking team must not be null given what we have done above (should never happen)
                throw new Error("CourseController::provision(..) - team unexpectedly null: " + names.teamName);
            }

            if (repo === null) {
                repo = await this.rc.createRepository(names.repoName, deliv, [team], {});
            }

            if (repo === null) {
                // sanity checking repo must not be null given what we have done above (should never happen)
                throw new Error("CourseController::provision(..) - repo unexpectedly null: " + names.repoName);
            }

            // teams and repos should be provisioned together; this makes sure this consistency is maintained
            if (team.URL === null && repo.URL === null) {
                // provision
                reposToProvision.push(repo);
            } else if (team.URL !== null && repo.URL !== null) {
                // already provisioned
            } else {
                Log.error("CourseController::provision(..) - inconsistent repo/team; repo.URL: " + repo.URL + "; team.URL: " + team.URL);
            }
        }

        Log.trace("CourseController::provision( .. ) - # repos to provision: " + reposToProvision.length);

        const provisionedRepos = await this.provisionRepositories(reposToProvision, deliv.importURL);
        return provisionedRepos; // only returns provisioned this time; should it return all of them?
    }

    /**
     * Creates the GitHub side of the provided repositories. Only provisions those that
     * have not already been configured (e.g., their URL field is null).
     *
     * Does not release the repos to the students (e.g., the student team is not attached
     * to the repository; this should be done with releaseRepositories). Released repos will
     * have their Team.URL fields set. e.g., creating the repo sets Repository.URL; releasing
     * the repo sets Team.URL (for the student teams associated with the repo).
     *
     * @param {Repository[]} repos
     * @param {string} importURL
     * @returns {Promise<Repository[]>}
     */
    public async provisionRepositories(repos: Repository[], importURL: string): Promise<RepositoryTransport[]> {
        const gha = GitHubActions.getInstance(true);
        const ghc = new GitHubController(gha);

        const config = Config.getInstance();
        const dbc = DatabaseController.getInstance();

        Log.info("CourseController::provisionRepositories( .. ) - start; # repos: " +
            repos.length + "; importURL: " + importURL);
        const provisionedRepos: Repository[] = [];

        for (const repo of repos) {
            try {
                if (repo.URL === null) {
                    const teams: Team[] = [];
                    for (const teamId of repo.teamIds) {
                        teams.push(await this.dbc.getTeam(teamId));
                    }
                    const success = await ghc.provisionRepository(repo.id, teams, importURL, false);

                    if (success === true) {
                        repo.URL = config.getProp(ConfigKey.githubHost) + "/" + config.getProp(ConfigKey.org) + "/" + repo.id;
                        repo.custom.githubProvisioned = true;
                        await dbc.writeRepository(repo);
                        Log.info("CourseController::provisionRepositories( .. ) - success: " + repo.id + "; URL: " + repo.URL);
                        provisionedRepos.push(repo);
                    } else {
                        Log.warn("CourseController::provisionRepositories( .. ) - FAILED: " + repo.id + "; URL: " + repo.URL);
                    }

                    await Util.delay(1 * 1000); // after any provisioning wait a bit
                } else {
                    Log.info("CourseController::provisionRepositories( .. ) - skipped; already provisioned: " +
                        repo.id + "; URL: " + repo.URL);
                }
            } catch (err) {
                Log.error("CourseController::provisionRepositories( .. ) - FAILED: " +
                    repo.id + "; URL: " + repo.URL + "; ERROR: " + err.message);
            }
        }

        const provisionedRepositoryTransport: RepositoryTransport[] = [];
        for (const repo of provisionedRepos) {
            provisionedRepositoryTransport.push(RepositoryController.repositoryToTransport(repo));
        }
        return provisionedRepositoryTransport;
    }

    /**
     * Releases any provisioned repositories to their respective teams.
     *
     * NOTE: this does _not_ provision the repos; it just releases previously-provisioned repositories.
     *
     * @param {Deliverable} deliv
     * @returns {Promise<RepositoryTransport[]>}
     */
    public async release(deliv: Deliverable): Promise<RepositoryTransport[]> {
        Log.info("CourseController::release( " + deliv.id + " ) - start");
        const allTeams: Team[] = await this.tc.getAllTeams();
        Log.info("CourseController::release( " + deliv.id + " ) - # teams: " + allTeams.length);

        const delivTeams: Team[] = [];
        for (const team of allTeams) {
            if (team === null || deliv === null || team.id === null || deliv.id === null) {
                // seeing this during 310 provisioning, need to figure this out
                Log.error("CourseController::release( .. ) - ERROR! null team: " +
                    JSON.stringify(team) + " or deliv: " + JSON.stringify(deliv));
            } else {
                if (team.delivId === deliv.id) {
                    Log.trace("CourseController::release(..) - adding team: " + team.id + " to delivTeams");
                    delivTeams.push(team);
                }
            }
        }

        Log.info("CourseController::release( " + deliv.id + " ) - # deliv teams: " + delivTeams.length);
        const reposToRelease: Repository[] = [];
        for (const team of delivTeams) {
            try {
                if (typeof team.custom.githubAttached === 'undefined' || team.custom.githubAttached === false) {
                    // if the team
                    const people: Person[] = [];
                    for (const pId of team.personIds) {
                        people.push(await this.dbc.getPerson(pId));
                    }
                    const names = await this.computeNames(deliv, people);
                    const repo = await this.dbc.getRepository(names.repoName);
                    if (repo !== null && typeof repo.custom.githubProvisioned !== 'undefined' && repo.custom.githubProvisioned === true) {
                        // repo exists and has been provisioned: this is important as teams may have formed that have not been provisioned
                        // aka only release provisioned repos
                        reposToRelease.push(repo);
                    } else {
                        Log.info("CourseController::release( " + deliv.id + " ) - repo not provisioned yet: " + JSON.stringify(names));
                    }
                } else {
                    Log.info("CourseController::release( " + deliv.id + " ) - skipping team: " + team.id + "; already attached");
                }
            } catch (err) {
                Log.error("CourseController::release( .. ) - ERROR: " + err.message);
                Log.exception(err);
            }
        }

        Log.info("CourseController::release( " + deliv.id + " ) - # repos to release: " + reposToRelease.length);
        return await this.releaseRepositories(reposToRelease);
    }

    private async releaseRepositories(repos: Repository[]): Promise<RepositoryTransport[]> {
        const gha = GitHubActions.getInstance(true);
        const ghc = new GitHubController(gha);

        Log.info("CourseController::releaseRepositories( .. ) - start; # repos: " + repos.length);
        const start = Date.now();

        const releasedRepos = [];
        for (const repo of repos) {
            try {
                if (repo.URL !== null) {
                    const teams: Team[] = [];
                    for (const teamId of repo.teamIds) {
                        teams.push(await this.dbc.getTeam(teamId));
                    }

                    // actually release the repo
                    const success = await ghc.releaseRepository(repo, teams, false);

                    if (success === true) {
                        Log.info("CourseController::releaseRepositories( .. ) - success: " + repo.id);
                        releasedRepos.push(repo);
                    } else {
                        Log.warn("CourseController::releaseRepositories( .. ) - FAILED: " + repo.id);
                    }

                    await Util.delay(2 * 1000); // after any releasing wait a bit
                } else {
                    Log.info("CourseController::releaseRepositories( .. ) - skipped; repo not yet provisioned: " +
                        repo.id + "; URL: " + repo.URL);
                }
            } catch (err) {
                Log.error("CourseController::releaseRepositories( .. ) - FAILED: " +
                    repo.id + "; URL: " + repo.URL + "; ERROR: " + err.message);
            }
        }

        const releasedRepositoryTransport: RepositoryTransport[] = [];
        for (const repo of releasedRepos) {
            releasedRepositoryTransport.push(RepositoryController.repositoryToTransport(repo));
        }
        Log.info("CourseController::releaseRepositories( .. ) - complete; # released: " +
            releasedRepositoryTransport.length + "; took: " + Util.took(start));

        return releasedRepositoryTransport;
    }

    public abstract computeNames(deliv: Deliverable, people: Person[]): Promise<{teamName: string | null, repoName: string | null}>;

    // NOTE: the default implementation is currently broken; do not use it.
    /**
     * This is a method that subtypes can call from computeNames if they do not want to implement it themselves.
     *
     * @param {Deliverable} deliv
     * @param {Person[]} people
     * @returns {Promise<{teamName: string | null; repoName: string | null}>}
     */
    // public async computeNames(deliv: Deliverable, people: Person[]): Promise<{teamName: string | null, repoName: string | null}> {
    //     Log.info("CourseController::computeNames(..) - start; # people: " + people.length);
    //
    //     // TODO: this code has a fatal flaw; if the team/repo exists already for the specified people,
    //     // it is correct to return those.
    //
    //     let repoPrefix = '';
    //     if (deliv.repoPrefix.length > 0) {
    //         repoPrefix = deliv.repoPrefix;
    //     } else {
    //         repoPrefix = deliv.id;
    //     }
    //
    //     let teamPrefix = '';
    //     if (deliv.teamPrefix.length > 0) {
    //         teamPrefix = deliv.teamPrefix;
    //     } else {
    //         teamPrefix = deliv.id;
    //     }
    //     // the repo name and the team name should be the same, so just use the repo name
    //     const repos = await this.dbc.getRepositories();
    //     let repoCount = 0;
    //     for (const repo of repos) {
    //         if (repo.id.startsWith(repoPrefix)) {
    //             repoCount++;
    //         }
    //     }
    //     let repoName = '';
    //     let teamName = '';
    //
    //     let ready = false;
    //     while (!ready) {
    //         repoName = repoPrefix + '_' + repoCount;
    //         teamName = teamPrefix + '_' + repoCount;
    //         const r = await this.dbc.getRepository(repoName);
    //         const t = await this.dbc.getTeam(teamName);
    //         if (r === null && t === null) {
    //             ready = true;
    //         } else {
    //             Log.warn("CourseController::computeNames(..) - name not available; r: " + repoName + "; t: " + teamName);
    //             repoCount++; // try the next one
    //         }
    //     }
    //     Log.info("CourseController::computeNames(..) - done; r: " + repoName + "; t: " + teamName);
    //     return {teamName: teamName, repoName: repoName};
    // }

    public static validateProvisionTransport(obj: ProvisionTransport) {
        if (typeof obj === 'undefined' || obj === null) {
            const msg = 'Transport not populated.';
            Log.error('CourseController::validateProvisionTransport(..) - ERROR: ' + msg);
            throw new Error(msg);
        }

        // noinspection SuspiciousTypeOfGuard
        if (typeof obj.delivId !== 'string') {
            const msg = 'Provision.id not specified';
            Log.error('CourseController::validateProvisionTransport(..) - ERROR: ' + msg);
            throw new Error(msg);
        }

        // // noinspection SuspiciousTypeOfGuard
        // if (obj.action !== 'PROVISION' && obj.action !== 'RELEASE') {
        //     const msg = 'action not correct: ' + obj.action;
        //     Log.error('CourseController::validateProvisionTransport(..) - ERROR: ' + msg);
        //     return msg;
        // }

        // noinspection SuspiciousTypeOfGuard
        if (typeof obj.formSingle !== 'boolean') {
            const msg = 'formSingle not specified';
            Log.error('CourseController::validateProvisionTransport(..) - ERROR: ' + msg);
            return msg;
        }

        // const dc = new DeliverablesController();
        // const deliv = await dc.getDeliverable(obj.delivId);
        // if (deliv === null && deliv.shouldProvision === true){
        //     const msg = 'delivId does not correspond to a real deliverable or that deliverable is not provisionable';
        //     Log.error('CourseController::validateProvisionTransport(..) - ERROR: ' + msg);
        //     return msg;
        // }

        return null;
    }
}<|MERGE_RESOLUTION|>--- conflicted
+++ resolved
@@ -15,11 +15,7 @@
     TeamTransport
 } from '../../../../common/types/PortalTypes';
 import Util from "../../../../common/Util";
-<<<<<<< HEAD
-import {Course, Deliverable, Grade, Person, PersonKind, Repository, Result, Team} from "../Types";
-=======
-import {AuditLabel, Course, Deliverable, Grade, Person, Repository, Result, Team} from "../Types";
->>>>>>> 7434165f
+import {AuditLabel, Course, Deliverable, Grade, Person, PersonKind, Repository, Result, Team} from "../Types";
 
 import {DatabaseController} from "./DatabaseController";
 import {DeliverablesController} from "./DeliverablesController";
