import {expect} from "chai";
import "mocha";

import Config, {ConfigCourses, ConfigKey} from "../../../common/Config";
import Log from "../../../common/Log";
import {IContainerInput, IContainerOutput} from "../../../common/types/AutoTestTypes";
import {AssignmentGradingRubric, AssignmentInfo, AssignmentStatus} from "../../../common/types/CS340Types";
import {GradePayload} from "../../../common/types/SDMMTypes";
import Util from "../../../common/Util";

import {DatabaseController} from "../src/controllers/DatabaseController";
import {DeliverablesController} from "../src/controllers/DeliverablesController";
import {GradesController} from "../src/controllers/GradesController";
import {PersonController} from "../src/controllers/PersonController";
import {RepositoryController} from "../src/controllers/RepositoryController";
import {TeamController} from "../src/controllers/TeamController";
import {Auth, Course, Deliverable, Grade, Person, Repository, Result, Team} from "../src/Types";

if (typeof it === 'function') {
    // only if we're running in mocha
    before(async () => {
        Log.info('GlobalSpec::before() - start');

        Config.getInstance();

        Config.getInstance().setProp(ConfigKey.name, ConfigCourses.classytest); // force testing env

        const db = DatabaseController.getInstance();
        await db.clearData(); // nuke everything

        Log.info('GlobalSpec::before() - done');
    });

    after(() => {
        Log.info('GlobalSpec::after()');
    });
}

export class Test {

    public static readonly TIMEOUT = 1000 * 10;
    public static readonly TIMEOUTLONG = 1000 * 60;

    public static async suiteBefore(suiteName: string) {
        Log.test("Test::suiteBefore( ... ) - suite: " + suiteName);

        const dc = DatabaseController.getInstance();
        await dc.clearData();
    }

    public static suiteAfter(suiteName: string) {
        Log.test("Test::suiteAfter( ... ) - suite: " + suiteName);
    }

    public static async prepareAll() {
        await Test.preparePeople();
        await Test.prepareAuth();
        await Test.prepareDeliverables();
        await Test.prepareTeams();
        await Test.prepareRepositories();
        await Test.prepareGrades();
        await Test.prepareResults();
    }

    public static async prepareDeliverables(): Promise<void> {
        const dc = DatabaseController.getInstance();

        let d = Test.createDeliverable(Test.DELIVID0);
        d.teamMinSize = 1;
        d.teamMaxSize = 1;
        await dc.writeDeliverable(d);

        d = Test.createDeliverable(Test.DELIVID1);
        await dc.writeDeliverable(d);

        d = Test.createDeliverable(Test.DELIVID2);
        await dc.writeDeliverable(d);

        d = Test.createDeliverable(Test.DELIVID3);
        d.teamStudentsForm = false;
        await dc.writeDeliverable(d);

        d = Test.createDeliverable(Test.DELIVIDPROJ);
        await dc.writeDeliverable(d);
    }

    public static async preparePeople(): Promise<void> {
        Log.test("Test::preparePeople() - start");
        const dc = DatabaseController.getInstance();

        let p = Test.createPerson(Test.REALUSER1.id, Test.REALUSER1.csId, Test.REALUSER1.github, 'student');
        await dc.writePerson(p);

        p = Test.createPerson(Test.USER1.id, Test.USER1.csId, Test.USER1.github, 'student');
        p.labId = 'l1a';
        await dc.writePerson(p);

        p = Test.createPerson(Test.USER2.id, Test.USER2.csId, Test.USER2.github, 'student');
        p.labId = 'l1a';
        await dc.writePerson(p);

        p = Test.createPerson(Test.USER3.id, Test.USER3.csId, Test.USER3.github, 'student');
        p.labId = 'l1a';
        await dc.writePerson(p);

        p = Test.createPerson(Test.USER4.id, Test.USER4.csId, Test.USER4.github, 'student');
        p.labId = 'l2c';
        await dc.writePerson(p);

        // staff person (this username should be on the 'staff' team, but not the 'admin' team in the github org)
        p = Test.createPerson(Test.STAFF1.id, Test.STAFF1.csId, Test.STAFF1.github, null);
        await dc.writePerson(p);

        // admin person (this username should be on the 'staff' team, and the 'admin' team in the github org)
        p = Test.createPerson(Test.ADMIN1.id, Test.ADMIN1.csId, Test.ADMIN1.github, null);
        await dc.writePerson(p);
        Log.test("Test::preparePeople() - end");
    }

    public static async prepareTeams(): Promise<void> {
        Log.test("Test::prepareTeams() - start");
        try {
            const db = DatabaseController.getInstance();

            let team = await Test.createTeam(Test.TEAMNAME1, Test.DELIVID0, [Test.USER1.id, Test.USER2.id]);
            await db.writeTeam(team);

            // user 1 has a different partner for d1
            team = await Test.createTeam(Test.TEAMNAME2, Test.DELIVID1, [Test.USER1.id, Test.USER3.id]);
            await db.writeTeam(team);

        } catch (err) {
            Log.error("Test::prepareTeams() - ERROR: " + err);
        }
        Log.test("Test::prepareTeams() - end");
    }

    public static async createTeam(teamId: string, delivId: string, personIds: string[]): Promise<Team> {
        const pc = new PersonController();
        const people: Person[] = [];

        for (const pid of personIds) {
            const p = await pc.getPerson(pid);
            people.push(p);
        }
        const dc = new DeliverablesController();
        const deliv = await dc.getDeliverable(delivId);
        const tc = new TeamController();
        const team = await tc.createTeam(teamId, deliv, people, {});
        return team;
    }

    public static async createRepository(repoName: string, teamName: string): Promise<Repository> {
        const tc = new TeamController();
        const rc = new RepositoryController();

        const team = await tc.getTeam(teamName);
        const repo = await rc.createRepository(repoName, [team], {});

        return repo;
    }

    public static async prepareRepositories(): Promise<void> {
        Log.test("Test::prepareRepositories() - start");
        try {
            const db = DatabaseController.getInstance();
            // const tc = new TeamController();
            // const rc = new RepositoryController();
            //
            // let team = await tc.getTeam(Test.TEAMNAME1);
            // let repo = await rc.createRepository(Test.REPONAME1, [team], {});
            let repo = await Test.createRepository(Test.REPONAME1, Test.TEAMNAME1);
            await db.writeRepository(repo);

            // team = await tc.getTeam(Test.TEAMNAME2);
            // repo = await rc.createRepository(Test.REPONAME2, [team], {});
            repo = await Test.createRepository(Test.REPONAME2, Test.TEAMNAME2);
            await db.writeRepository(repo);

        } catch (err) {
            Log.error("Test::prepareRepositories() - ERROR: " + err);
        }
        Log.test("Test::prepareRepositories() - end");
    }

    public static async prepareGrades(): Promise<void> {

        // NOTE: see FrontendDatasetGenerator for ideas
        const grade: GradePayload = {
            score:     100,
            comment:   'comment',
            urlName:   'urlName',
            URL:       'URL',
            timestamp: new Date(Date.UTC(2018, 1, 1, 1, 1)).getTime(),
            custom:    {}
        };

        const gc = new GradesController();
        // const valid =
        await gc.createGrade(Test.REPONAME1, Test.DELIVID1, grade);
    }

    public static async prepareResults(): Promise<void> {
        // NOTE: see FrontendDatasetGenerator for ideas
        const dc = DatabaseController.getInstance();

        const tuples = [];
        tuples.push({team: await dc.getTeam(Test.TEAMNAME1), repo: await dc.getRepository(Test.REPONAME1)});
        tuples.push({team: await dc.getTeam(Test.TEAMNAME2), repo: await dc.getRepository(Test.REPONAME2)});
        for (const tuple of tuples) {
            for (let i = 0; i < 10; i++) {
                const score = Test.getRandomInt(100);

                const result = Test.createResult(tuple.team.delivId, tuple.repo.id, tuple.team.personIds, score);
                await dc.writeResult(result);
            }
        }
    }

    private static getRandomInt(max: number) {
        return Math.floor(Math.random() * Math.floor(max));
    }

    public static async prepareAuth(): Promise<void> {
        const dc = DatabaseController.getInstance();

        let auth: Auth = {
            personId: Test.USER1.id,
            token:    Test.REALTOKEN
        };
        await dc.writeAuth(auth);

        auth = {
            personId: Test.ADMIN1.id,
            token:    Test.REALTOKEN
        };
        await dc.writeAuth(auth);
    }

    public static createDeliverable(delivId: string): Deliverable {
        const d: Deliverable = {
            id: delivId,

            URL:            'http://NOTSET',
            openTimestamp:  -1,
            closeTimestamp: -1,
            gradesReleased: false,
            // delay:          300,

            teamMinSize:      2,
            teamMaxSize:      2,
            teamSameLab:      true,
            teamStudentsForm: true,
            teamPrefix:       't_' + delivId + '_',
            repoPrefix:       delivId + '_',
            // bootstrapUrl:     '',

            visibleToStudents: true,

            autotest: {
                dockerImage:        'testImage',
                studentDelay:       60 * 60 * 12, // 12h
                maxExecTime:        300,
                regressionDelivIds: [],
                custom:             {}
            },

            rubric: {},
            custom: {}
        };

        return d;
    }

    public static createPerson(id: string, csId: string, githubId: string, kind: string | null): Person {
        const p: Person = {
            id:            id,
            csId:          csId,
            githubId:      githubId,
            studentNumber: null,

            fName: 'first_' + id,
            lName: 'last_' + id,
            kind:  kind,
            URL:   Config.getInstance().getProp(ConfigKey.githubHost) + '/' + githubId,

            labId: null,

            custom: {}
        };
        return p;
    }

    public static async prepareAssignment() {
        const dc: DeliverablesController = new DeliverablesController();

        const newAssignmentStatus: AssignmentStatus = AssignmentStatus.INACTIVE;

        const newAssignmentGradingRubric: AssignmentGradingRubric = {
            name:      Test.ASSIGNID0,
            comment:   "test assignment",
            questions: [
                {
                    name:         "question 1",
                    comment:      "",
                    subQuestions: [
                        {
                            name:      "rubric",
                            comment:   "rubric question",
                            outOf:     5,
                            weight:    0.25,
                            modifiers: null
                        }
                    ]
                },
                {
                    name:         "question 2",
                    comment:      "",
                    subQuestions: [
                        {
                            name:      "code quality",
                            comment:   "",
                            outOf:     6,
                            weight:    0.5,
                            modifiers: null
                        }
                    ]
                }
            ]
        };

        const newAssignmentInfo: AssignmentInfo = {
            seedRepoURL:  "https://github.com/SECapstone/capstone",
            seedRepoPath: "",
            mainFilePath: "",
            status:       newAssignmentStatus,
            rubric:       newAssignmentGradingRubric,
            repositories: []
        };

        let openDate: Date = new Date();
        openDate.setHours(openDate.getHours() + 4);

        let closeDate: Date = new Date();
        closeDate.setDate(closeDate.getDate() + 4);

        let openNumber  : number = Date.parse(openDate.toISOString());
        let closeNumber : number = Date.parse(closeDate.toISOString());

        const newDeliv: Deliverable = {
<<<<<<< HEAD
            id:               Test.ASSIGNID0,
            URL:              "",
            repoPrefix:       Test.ASSIGNID0 + "_",
            openTimestamp:    openNumber,
            closeTimestamp:   closeNumber,
            gradesReleased:   false,
            teamMinSize:      1,
            teamMaxSize:      1,
            teamSameLab:      false,
            teamStudentsForm: false,
            teamPrefix:       Test.ASSIGNID0 + "_",
            autotest:         {
=======
            id:                Test.ASSIGNID0,
            URL:               "",
            repoPrefix:        Test.ASSIGNID0 + "_",
            openTimestamp:     -1,
            closeTimestamp:    -2,
            gradesReleased:    false,
            teamMinSize:       1,
            teamMaxSize:       1,
            teamSameLab:       false,
            teamStudentsForm:  false,
            teamPrefix:        Test.ASSIGNID0 + "_",
            autotest:          {
>>>>>>> b6c9058b
                dockerImage:        'testImage',
                studentDelay:       60 * 60 * 12, // 12h
                maxExecTime:        300,
                regressionDelivIds: [],
                custom:             {}
            },
            visibleToStudents: true,

            rubric: {}, // TODO: should be newAssignmentInfo
            custom: newAssignmentInfo
        };

        // const newDelivSuccess =
        await dc.saveDeliverable(newDeliv);


        await this.createTeam(this.ASSIGNTEAMNAME1, Test.ASSIGNID0, [Test.REALUSER1.id]);
    }

    public static async prepareAssignment2() {
        const dc: DeliverablesController = new DeliverablesController();

        const newAssignmentStatus: AssignmentStatus = AssignmentStatus.INACTIVE;

        const newAssignmentGradingRubric: AssignmentGradingRubric = {
            name:      Test.ASSIGNID1,
            comment:   "test assignment2",
            questions: []
        };

        const newAssignmentInfo: AssignmentInfo = {
            seedRepoURL:  "https://github.com/CPSC340/test_repository",
            seedRepoPath: "labs/lab2/*",
            mainFilePath: "labs/lab2/a2.tex",
            status:       newAssignmentStatus,
            rubric:       newAssignmentGradingRubric,
            repositories: []
        };

        let openDate: Date = new Date();
        openDate.setHours(openDate.getHours() + 4);

        let closeDate: Date = new Date();
        closeDate.setDate(closeDate.getDate() + 4);

        let openNumber  : number = Date.parse(openDate.toISOString());
        let closeNumber : number = Date.parse(closeDate.toISOString());

        const newDeliv: Deliverable = {
            id:               Test.ASSIGNID1,
            URL:              "",
            repoPrefix:       Test.ASSIGNID1 + "_",
            openTimestamp:    openNumber,
            closeTimestamp:   closeNumber,
            gradesReleased:   false,
            teamMinSize:      1,
            teamMaxSize:      1,
            teamSameLab:      false,
            teamStudentsForm: false,
            teamPrefix:       Test.ASSIGNID1 + "_",
            autotest:         {
                dockerImage:        'testImage',
                studentDelay:       60 * 60 * 12, // 12h
                maxExecTime:        300,
                regressionDelivIds: [],
                custom:             {}
            },
            custom:           newAssignmentInfo
        };

        // const newDelivSuccess =
        await dc.saveDeliverable(newDeliv);


        await this.createTeam(Test.ASSIGNID1 + "_" + Test.REALUSER1.id, Test.ASSIGNID1, [Test.REALUSER1.id]);
    }

    // public static testBefore() {
    //     // Log.test('Test::testBefore( ... ) - test: ' + testObj.currentTest.title);
    // }

    /**
     * Determines whether slow tests should be executed. They will _always_ run on CI, but
     * you can also set override = true to execute them locally. This is important if you
     * are editing code that touches the stuff that might be slow (e.g., specifically
     * GitHub-related functions.
     *
     * @returns {boolean}
     */
    public static runSlowTest() {
        // set to true if you want to run these slow tests locally (they will always run on CI)
        const override = false; // NOTE: should NOT be commented out when committing
        // const override = true; // NOTE: should be commented out when committing

        const ci = process.env.CI;
        if (override || typeof ci !== 'undefined' && Boolean(ci) === true) {
            Log.test("Test::runSlowTest() - running in CI or overriden; not skipping");
            return true;
        } else {
            Log.test("Test::runSlowTest() - skipping (not CI)");
            return false;
        }
    }

    public static readonly TEAMNAME1 = 'TESTteam1';
    public static readonly TEAMNAME2 = 'TESTteam2';
    public static readonly TEAMNAME3 = 'TESTteam3';
    public static readonly TEAMNAME4 = 'TESTteam4';

    public static readonly USER1 = {id: 'user1id', csId: 'user1id', github: 'user1gh'};
    public static readonly USER2 = {id: 'user2id', csId: 'user2id', github: 'user2gh'};
    public static readonly USER3 = {id: 'user3id', csId: 'user3id', github: 'user3gh'};
    public static readonly USER4 = {id: 'user4id', csId: 'user4id', github: 'user4gh'};

    public static readonly INVALIDUSER1 = {id: 'invalidUser1id', csId: 'invalidUser1id', github: 'invalidUser1gh'};

    // public static readonly ADMIN1 = {id: 'ubcbot', csId: 'ubcbot', github: 'ubcbot'};
    public static readonly ADMIN1 = {id: 'classyadmin', csId: 'classyadmin', github: 'classyadmin'};
    public static readonly STAFF1 = {id: 'classystaff', csId: 'classystaff', github: 'classystaff'};

    // public static readonly USERNAMEADMIN = 'ubcbot'; // should be admin on any test org
    // public static readonly USERNAMESTAFF = 'ubcbot'; // should be admin on any test org
    // public static readonly USERNAME1 = 'rthse2'; // real account for testing users
    public static readonly REALUSER1 = {id: 'rthse2', csId: 'rthse2', github: 'rthse2'}; // real account for testing users
    // public static readonly USERNAME2 = 'user2';
    // public static readonly USERNAME3 = 'user3';

    public static readonly USERNAMEGITHUB1 = "cpscbot";
    public static readonly USERNAMEGITHUB2 = "rthse2";
    public static readonly USERNAMEGITHUB3 = "ubcbot";
    public static readonly USERNAMEGITHUB4 = "classystaff";

    public static readonly DELIVIDPROJ = 'project';
    public static readonly DELIVID0 = 'd0';
    public static readonly DELIVID1 = 'd1';
    public static readonly DELIVID2 = 'd2';
    public static readonly DELIVID3 = 'd3';
    public static readonly ASSIGNID0 = 'a0';
    public static readonly ASSIGNID1 = 'a1';

    public static readonly REPONAME1 = 'TESTrepo1';
    public static readonly REPONAME2 = 'TESTrepo2';
    public static readonly REPONAME3 = 'TESTrepo3';

    public static readonly REALTOKEN = 'realtoken';
    public static readonly FAKETOKEN = 'faketoken';

    public static readonly ASSIGNTEAMNAME1 = Test.ASSIGNID0 + Test.REALUSER1.id;
    public static readonly ASSIGNTEAMNAME2 = Test.ASSIGNID1 + Test.REALUSER1.id;

    public static getDeliverable(delivId: string): Deliverable {
        const deliv: Deliverable = {
            id: delivId,

            URL:               'https://NOTSET',
            openTimestamp:     -1,
            closeTimestamp:    -1,
            gradesReleased:    false,
            // delay:            -1,
            teamMinSize:       1,
            teamMaxSize:       1,
            teamSameLab:       false,
            teamStudentsForm:  false,
            teamPrefix:        'team_',
            repoPrefix:        '',
            // bootstrapUrl:     '',
            autotest:          {
                dockerImage:        'testImage',
                studentDelay:       60 * 60 * 12, // 12h
                maxExecTime:        300,
                regressionDelivIds: [],
                custom:             {}
            },
            visibleToStudents: true,
            rubric:            {},
            custom:            {}
        };
        return Util.clone(deliv) as Deliverable;
    }

    public static getPerson(id: string): Person {
        const p: Person = {
            id:            id,
            csId:          id,
            githubId:      id,
            studentNumber: null,

            fName: 'f' + id,
            lName: 'l' + id,
            kind:  null,
            URL:   null,

            labId: null,

            custom: {}
        };
        return Util.clone(p) as Person;
    }

    public static getGrade(delivId: string, personId: string, score: number): Grade {
        const grade: Grade = {
            personId: personId,
            delivId:  delivId,

            score:     score,
            comment:   '',
            timestamp: Date.now(),

            urlName: 'urlName',
            URL:     'url',

            custom: {}
        };
        return Util.clone(grade) as Grade;
    }

    public static getTeam(teamId: string, delivId: string, people: string[]): Team {
        const team: Team = {
            id:        teamId,
            delivId:   delivId,
            URL:       Config.getInstance().getProp(ConfigKey.githubHost) + '/' +
                       Config.getInstance().getProp(ConfigKey.org) + '/teams/' + teamId,
            personIds: people,
            custom:    {}
        };
        return Util.clone(team) as Team;
    }

    public static getRepository(id: string, teamId: string): Repository {
        const repo: Repository = {
            id:       id,
            URL:      Config.getInstance().getProp(ConfigKey.githubHost) + '/' + id,
            cloneURL: Config.getInstance().getProp(ConfigKey.githubHost) + '/' + id + '.git',
            teamIds:  [teamId],
            custom:   {}
        };
        return Util.clone(repo) as Repository;
    }

    public static createCourseRecord(): Course {
        const courseId = Config.getInstance().getProp(ConfigKey.name);
        const out: Course = {
            id:                   courseId,
            defaultDeliverableId: null,
            custom:               {}
        };
        return out;
    }

    public static createResult(delivId: string, repoId: string, people: string[], score: number): Result {

        const ts = Date.now() - Math.random() * 1000 * 600;
        const projectURL = Config.getInstance().getProp(ConfigKey.githubHost) + '/' +
            Config.getInstance().getProp(ConfigKey.org) + '/' + repoId;
        const commitURL = projectURL + '/commits/FOOOSHA';
        const output: IContainerOutput = {
            // commitURL:          commitURL,
            timestamp:          ts,
            report:             {
                scoreOverall: score,
                scoreTest:    Math.random() * 100,
                scoreCover:   Math.random() * 100,
                passNames:    [],
                failNames:    [],
                errorNames:   [],
                skipNames:    [],
                custom:       {},
                feedback:     'feedback'
            },
            postbackOnComplete: true,
            custom:             {},
            attachments:        [],
            state:              'SUCCESS' // enum: SUCCESS, FAIL, TIMEOUT, INVALID_REPORT
        };

        const input: IContainerInput = {
            pushInfo:        {
                delivId: delivId,
                repoId:  repoId,

                // branch:    'master',
                cloneURL:  'cloneURL',
                commitSHA: 'sha',
                commitURL: commitURL,

                // projectURL:  projectURL,
                postbackURL: 'postbackURL',
                timestamp:   ts
            },
            containerConfig: {
                dockerImage:        "imageName",
                studentDelay:       300,
                maxExecTime:        6000,
                regressionDelivIds: [],
                custom:             {}
            },
            delivId:         delivId
        };

        const result: Result = {
            delivId:   delivId,
            repoId:    repoId,
            // timestamp: ts,
            commitURL: commitURL,
            commitSHA: 'SHA',
            input:     input,
            output:    output,
            people:    people
        };

        return Util.clone(result) as Result;
    }
}<|MERGE_RESOLUTION|>--- conflicted
+++ resolved
@@ -348,7 +348,6 @@
         let closeNumber : number = Date.parse(closeDate.toISOString());
 
         const newDeliv: Deliverable = {
-<<<<<<< HEAD
             id:               Test.ASSIGNID0,
             URL:              "",
             repoPrefix:       Test.ASSIGNID0 + "_",
@@ -361,20 +360,6 @@
             teamStudentsForm: false,
             teamPrefix:       Test.ASSIGNID0 + "_",
             autotest:         {
-=======
-            id:                Test.ASSIGNID0,
-            URL:               "",
-            repoPrefix:        Test.ASSIGNID0 + "_",
-            openTimestamp:     -1,
-            closeTimestamp:    -2,
-            gradesReleased:    false,
-            teamMinSize:       1,
-            teamMaxSize:       1,
-            teamSameLab:       false,
-            teamStudentsForm:  false,
-            teamPrefix:        Test.ASSIGNID0 + "_",
-            autotest:          {
->>>>>>> b6c9058b
                 dockerImage:        'testImage',
                 studentDelay:       60 * 60 * 12, // 12h
                 maxExecTime:        300,
