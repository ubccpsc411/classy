<<<<<<< HEAD
export interface CommitTarget {
    /**
     * The delivId the commit should be executed against. If the course does not
     * have a default id and one is not specified (e.g., in a commit comment)
     * we cannot create a CommitTarget.
     */
    delivId: string;
    repoId: string;

    commitSHA: string;
    commitURL: string;

=======
/**
 * Pertinent properties from GitHub push webhook events.
 */
export interface IPushEvent {
    repoId: string; // was repo

    branch: string; // really refs
    cloneURL: string;
    commitSHA: string; // SHA
    commitURL: string; // full url to commit

    projectURL: string; // full url to project
>>>>>>> 82d7be73
    postbackURL: string; // where to send postback results
    timestamp: number; // timestamp of push event
}

/**
<<<<<<< HEAD
 * Pertinent properties from GitHub push webhook events.
 */
export interface IPushEvent extends CommitTarget {
    // Nothing in PushEvent that CommitTarget does not already know about
=======
 * Pertinent properties from GitHub comment webhook events.
 */
export interface ICommentEvent {
    personId: string; // NOTE: this is received as a github id!
    delivId: string | null; // string if specified
    repoId: string;
>>>>>>> 82d7be73

    // repoId: string; // was repo
    // branch: string; // really refs // TODO: needed?

    // cloneURL: string; // TODO: needed?

    // commitSHA: string; // SHA
    // commitURL: string; // full url to commit

    // projectURL: string; // full url to project // TODO: not needed: Repository already has this
    // postbackURL: string; // where to send postback results
    // timestamp: number; // timestamp of push event
}

/**
 * Pertinent properties from GitHub comment webhook events.
 */
export interface ICommentEvent extends CommitTarget {
    personId: string; // NOTE: this is received as a github id!
    botMentioned: boolean; // was the bot mentioned (e.g., can ignore comments that don't mention the bot)

    // delivId: string | null; // string if specified

    // repoId: string;

    // commitSHA: string;
    // commitURL: string;


    // postbackURL: string; // where to send postback results

    // timestamp: number; // timestamp of the latest comment update (safer than comment creation)
}

export interface IFeedbackGiven {
    personId: string;
    delivId: string;
    timestamp: number;
    commitURL: string; // for information only
}

/**
 * This is the result of an AutoTest run.
 *
 * There is some duplication in the record to enable easier querying.
 *
 */
export interface IAutoTestResult {
    delivId: string; // foreign key into Deliverables (so we know what this run is scoring) (intentional duplication with input.delivId)
    repoId: string;  // foreign key into Repositories (so we know what repository (and people) this run is for) (intentional duplication with input.pushInfo.repoId)

    // input.pushInfo.timestamp // timestamp of push
    // output.timestamp // timestamp of grading completion

    commitURL: string;
    commitSHA: string; // can be used to index into the AutoTest collections (pushes, comments, & feedback)

    input: IContainerInput; // Prepared by AutoTest service
    output: IContainerOutput; // Returned by the Grader service
}

/**
 * Primary data structure that the course container is invoked with.
 */
export interface IContainerInput {
    delivId: string; // Specifies what delivId the Grader should execute against.
    pushInfo: IPushEvent; // Details about the push event that led to this request.
    containerConfig: AutoTestConfig; // Container configuration details.
}

/**
 * Primary data structure that the course container returns.
 */
export interface IGradeReport {
    scoreOverall: number; // must be set
    scoreTest: number | null; // null means not valid for this report
    scoreCover: number | null; // null means not valid for this report

    // The semantics of these four categories are up to the container
    // we only differentiate them so the report UI can render them uniquely.
    // Set to [] for any unused property.
    passNames: string[];
    failNames: string[];
    errorNames: string[];
    skipNames: string[];

    // This is the text of the feedback (in markdown) that the container wants
    // to return to the user.
    feedback: string;

    // Enables custom values to be returned to the UI layer.
    // PLEASE: do not store large objects in here or it will
    // significantly impact the performance of the dashboard.
    // Use attachments instead for large bits of data you wish
    // to persist.
    custom: {};
}

/**
 * Primary data structure that is returned by a Grader.
 */
export interface IContainerOutput {
    timestamp: number; // time when complete
    report: IGradeReport;
    postbackOnComplete: boolean;
    attachments: IAttachment[];
    state: string; // enum: SUCCESS, FAIL, TIMEOUT, INVALID_REPORT
    custom: {};
}

/**
 * Description of attachments that are saved in files on disk. This
 * helps minimize database size making it easier to backup and much
 * quicker to search and traverse (especially over the network).
 */
export interface IAttachment {
    name: string; // file identifier attachment (e.g., stdio.txt)
    path: string; // path to file (including name)
    content_type: string;
}

/**
 * Description of the configuration parameters for the AutoTest container.
 * These can be specified per-deliverable in the Portal UI.
 */
export interface AutoTestConfig {
    dockerImage: string;
    studentDelay: number;
    maxExecTime: number;
    regressionDelivIds: string[];
    custom: {};
}<|MERGE_RESOLUTION|>--- conflicted
+++ resolved
@@ -1,4 +1,3 @@
-<<<<<<< HEAD
 export interface CommitTarget {
     /**
      * The delivId the commit should be executed against. If the course does not
@@ -11,50 +10,17 @@
     commitSHA: string;
     commitURL: string;
 
-=======
-/**
- * Pertinent properties from GitHub push webhook events.
- */
-export interface IPushEvent {
-    repoId: string; // was repo
-
-    branch: string; // really refs
-    cloneURL: string;
-    commitSHA: string; // SHA
-    commitURL: string; // full url to commit
-
-    projectURL: string; // full url to project
->>>>>>> 82d7be73
     postbackURL: string; // where to send postback results
     timestamp: number; // timestamp of push event
 }
 
 /**
-<<<<<<< HEAD
  * Pertinent properties from GitHub push webhook events.
  */
 export interface IPushEvent extends CommitTarget {
     // Nothing in PushEvent that CommitTarget does not already know about
-=======
- * Pertinent properties from GitHub comment webhook events.
- */
-export interface ICommentEvent {
-    personId: string; // NOTE: this is received as a github id!
-    delivId: string | null; // string if specified
-    repoId: string;
->>>>>>> 82d7be73
 
-    // repoId: string; // was repo
     // branch: string; // really refs // TODO: needed?
-
-    // cloneURL: string; // TODO: needed?
-
-    // commitSHA: string; // SHA
-    // commitURL: string; // full url to commit
-
-    // projectURL: string; // full url to project // TODO: not needed: Repository already has this
-    // postbackURL: string; // where to send postback results
-    // timestamp: number; // timestamp of push event
 }
 
 /**
@@ -63,18 +29,6 @@
 export interface ICommentEvent extends CommitTarget {
     personId: string; // NOTE: this is received as a github id!
     botMentioned: boolean; // was the bot mentioned (e.g., can ignore comments that don't mention the bot)
-
-    // delivId: string | null; // string if specified
-
-    // repoId: string;
-
-    // commitSHA: string;
-    // commitURL: string;
-
-
-    // postbackURL: string; // where to send postback results
-
-    // timestamp: number; // timestamp of the latest comment update (safer than comment creation)
 }
 
 export interface IFeedbackGiven {
